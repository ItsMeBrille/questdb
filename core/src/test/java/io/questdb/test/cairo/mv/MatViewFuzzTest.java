/*******************************************************************************
 *     ___                  _   ____  ____
 *    / _ \ _   _  ___  ___| |_|  _ \| __ )
 *   | | | | | | |/ _ \/ __| __| | | |  _ \
 *   | |_| | |_| |  __/\__ \ |_| |_| | |_) |
 *    \__\_\\__,_|\___||___/\__|____/|____/
 *
 *  Copyright (c) 2014-2019 Appsicle
 *  Copyright (c) 2019-2024 QuestDB
 *
 *  Licensed under the Apache License, Version 2.0 (the "License");
 *  you may not use this file except in compliance with the License.
 *  You may obtain a copy of the License at
 *
 *  http://www.apache.org/licenses/LICENSE-2.0
 *
 *  Unless required by applicable law or agreed to in writing, software
 *  distributed under the License is distributed on an "AS IS" BASIS,
 *  WITHOUT WARRANTIES OR CONDITIONS OF ANY KIND, either express or implied.
 *  See the License for the specific language governing permissions and
 *  limitations under the License.
 *
 ******************************************************************************/

package io.questdb.test.cairo.mv;

import io.questdb.PropertyKey;
import io.questdb.cairo.mv.MatViewRefreshJob;
import io.questdb.cairo.wal.ApplyWal2TableJob;
import io.questdb.griffin.SqlCompiler;
import io.questdb.griffin.SqlException;
import io.questdb.std.NumericException;
import io.questdb.std.ObjList;
import io.questdb.std.Os;
import io.questdb.std.Rnd;
import io.questdb.std.str.Path;
import io.questdb.test.AbstractCairoTest;
import io.questdb.test.cairo.fuzz.AbstractFuzzTest;
import io.questdb.test.fuzz.FuzzTransaction;
import io.questdb.test.tools.TestUtils;
import org.junit.Before;
import org.junit.BeforeClass;
import org.junit.Test;

import java.util.concurrent.atomic.AtomicBoolean;

public class MatViewFuzzTest extends AbstractFuzzTest {

    @BeforeClass
    public static void setUpStatic() throws Exception {
        setProperty(PropertyKey.CAIRO_MAT_VIEW_ENABLED, "true");
        AbstractCairoTest.setUpStatic();
    }

    @Before
    public void setUp() {
        super.setUp();
        setProperty(PropertyKey.CAIRO_MAT_VIEW_ENABLED, "true");
        setProperty(PropertyKey.DEV_MODE_ENABLED, "true");
    }

    @Test
<<<<<<< HEAD
    public void test2LevelDependencyViewFuzz() throws Exception {
        assertMemoryLeak(() -> {
            String tableName = testName.getMethodName();
            String mvName = testName.getMethodName() + "_mv";
            String mv2Name = testName.getMethodName() + "_mv2";
            fuzzer.createInitialTable(tableName, true);
            Rnd rnd = fuzzer.generateRandom(LOG);

            String viewSql = "select min(c3), max(c3), ts from  " + tableName + " sample by 1h";
            createMatView(viewSql, mvName);

            String view2Sql = "select min(min), max(max), ts from  " + mvName + " sample by 2h";
            createMatView(view2Sql, mv2Name);

            AtomicBoolean stop = new AtomicBoolean();
            Thread refreshJob = startRefreshJob(0, stop, rnd);

            setFuzzParams(rnd, 0);

            ObjList<FuzzTransaction> transactions = fuzzer.generateTransactions(configuration, tableName, rnd);
            ObjList<ObjList<FuzzTransaction>> fuzzTransactions = new ObjList<>();
            fuzzTransactions.add(transactions);
            fuzzer.applyManyWalParallel(
                    fuzzTransactions,
                    rnd,
                    tableName,
                    false,
                    true
            );

            stop.set(true);
            refreshJob.join();
            drainWalQueue();

            try (SqlCompiler compiler = engine.getSqlCompiler()) {
                TestUtils.assertSqlCursors(
                        compiler,
                        sqlExecutionContext,
                        viewSql,
                        mvName,
                        LOG
                );

                TestUtils.assertSqlCursors(
                        compiler,
                        sqlExecutionContext,
                        view2Sql,
                        mv2Name,
                        LOG
                );
            }
        });
=======
    public void test2LevelDependencyView() throws Exception {
        final String tableName = testName.getMethodName();
        final String mvName = testName.getMethodName() + "_mv";
        final String mv2Name = testName.getMethodName() + "_mv2";
        final String viewSql = "select min(c3), max(c3), ts from  " + tableName + " sample by 1h";
        final String view2Sql = "select min(min), max(max), ts from  " + mvName + " sample by 2h";
        testMvFuzz(tableName, mvName, viewSql, mv2Name, view2Sql);
>>>>>>> e12a0691
    }

    @Test
    public void testBaseTableCanHaveColumnsAdded() throws Exception {
        assertMemoryLeak(() -> {
            Rnd rnd = fuzzer.generateRandom(LOG);
            setFuzzParams(rnd, 0.2);
            setFuzzProperties(rnd);
            runMvFuzz(rnd, getTestName(), 1);
        });
    }

    @Test
    public void testFullRefreshAfterUnsupportedOperations() throws Exception {
        assertMemoryLeak(() -> {
            final Rnd rnd = fuzzer.generateRandom(LOG);

            fuzzer.setFuzzCounts(
                    rnd.nextBoolean(),
                    rnd.nextInt(2_000_000),
                    rnd.nextInt(1000),
                    rnd.nextInt(3),
                    rnd.nextInt(5),
                    rnd.nextInt(1000),
                    rnd.nextInt(1_000_000),
                    5 + rnd.nextInt(10)
            );

            // Don't rename/drop/change type for existing columns to keep the mat view query valid
            fuzzer.setFuzzProbabilities(
                    0.0,
                    0.0,
                    0.0,
                    0.3,
                    0.3,
                    0.0,
                    0.0,
                    0.0,
                    1,
                    0.0,
                    0.3,
                    0.3,
                    0.0,
                    0.3
            );

            setFuzzProperties(rnd);

            final String testTableName = getTestName();
            final int tableCount = 1 + rnd.nextInt(3);

            final AtomicBoolean stop = new AtomicBoolean();
            final Thread refreshJobThread = startRefreshJob(0, stop, rnd);

            final ObjList<ObjList<FuzzTransaction>> fuzzTransactions = new ObjList<>();
            final ObjList<String> viewSqls = new ObjList<>();

            for (int i = 0; i < tableCount; i++) {
                final String tableNameBase = testTableName + "_" + i;
                final String tableNameMv = tableNameBase + "_mv";
                final String viewSql = "select min(c3), max(c3), ts from  " + tableNameBase + " sample by 1h";
                final ObjList<FuzzTransaction> transactions = createTransactionsAndMv(rnd, tableNameBase, tableNameMv, viewSql);
                fuzzTransactions.add(transactions);
                viewSqls.add(viewSql);
            }

            // Can help to reduce memory consumption.
            engine.releaseInactive();
            fuzzer.applyManyWalParallel(fuzzTransactions, rnd, testTableName, true, true);

            stop.set(true);
            refreshJobThread.join();

            drainWalQueue();
            fuzzer.checkNoSuspendedTables();

            runRefreshJobAndDrainWalQueue();
            fuzzer.checkNoSuspendedTables();

            for (int i = 0; i < tableCount; i++) {
                final String viewSql = viewSqls.getQuick(i);
                final String mvName = testTableName + "_" + i + "_mv";

                execute("refresh materialized view '" + mvName + "' full;");
                runRefreshJobAndDrainWalQueue();

                LOG.info().$("asserting view ").$(mvName).$(" against ").$(viewSql).$();
                assertSql(
                        "count\n" +
                                "1\n",
                        "select count() from materialized_views where view_name = '" + mvName + "' and view_status = 'valid';"
                );
                try (SqlCompiler compiler = engine.getSqlCompiler()) {
                    TestUtils.assertSqlCursors(
                            compiler,
                            sqlExecutionContext,
                            viewSql,
                            mvName,
                            LOG
                    );
                }
            }
        });
    }

    @Test
    public void testInvalidate() throws Exception {
        assertMemoryLeak(() -> {
            Rnd rnd = fuzzer.generateRandom(LOG);
            // truncate will lead to mat view invalidation
            setFuzzParams(rnd, 0, 0.5);
            setFuzzProperties(rnd);
            runMvFuzz(rnd, getTestName(), 1, false, false);
        });
    }

    @Test
    public void testManyTablesRefreshJobRace() throws Exception {
        assertMemoryLeak(() -> {
            Rnd rnd = fuzzer.generateRandom(LOG);
            setFuzzParams(rnd, 2_000, 1_000, 0, 0.0);
            setFuzzProperties(rnd);
            // use sleep(1) to make sure that the view is not refreshed too quickly
            runMvFuzz(rnd, getTestName(), 1 + rnd.nextInt(4), false, true);
        });
    }

    @Test
    public void testManyTablesView() throws Exception {
        assertMemoryLeak(() -> {
            Rnd rnd = fuzzer.generateRandom(LOG);
            setFuzzParams(rnd, 0);
            setFuzzProperties(rnd);
            runMvFuzz(rnd, getTestName(), 1 + rnd.nextInt(4));
        });
    }

<<<<<<< HEAD
            ObjList<FuzzTransaction> transactions = fuzzer.generateTransactions(configuration, tableName, rnd);
            ObjList<ObjList<FuzzTransaction>> fuzzTransactions = new ObjList<>();
            fuzzTransactions.add(transactions);
            fuzzer.applyManyWalParallel(
                    fuzzTransactions,
                    rnd,
                    tableName,
                    false,
                    true
            );

            stop.set(true);
            refreshJob.join();
            drainWalQueue();
=======
    @Test
    public void testOneView() throws Exception {
        final String tableName = testName.getMethodName();
        final String mvName = testName.getMethodName() + "_mv";
        final Rnd rnd = fuzzer.generateRandom(LOG);
        final int mins = 1 + rnd.nextInt(300);
        final String viewSql = "select min(c3), max(c3), ts from  " + tableName + " sample by " + mins + "m";
        testMvFuzz(tableName, mvName, viewSql);
    }
>>>>>>> e12a0691

    @Test
    public void testSelfJoinQuery() throws Exception {
        final String tableName = testName.getMethodName();
        final String mvName = testName.getMethodName() + "_mv";
        final Rnd rnd = fuzzer.generateRandom(LOG);
        final int mins = 1 + rnd.nextInt(60);
        final String viewSql = "select first(t2.c2), last(t2.c2), t1.ts from  " + tableName + " t1 asof join " + tableName + " t2 sample by " + mins + "m";
        testMvFuzz(tableName, mvName, viewSql);
    }

    @Test
    public void testStressSqlRecompilation() throws Exception {
        setProperty(PropertyKey.CAIRO_MAT_VIEW_SQL_MAX_RECOMPILE_ATTEMPTS, 1);
        assertMemoryLeak(() -> {
            Rnd rnd = fuzzer.generateRandom(LOG);
            setFuzzParams(rnd, 0);
            setFuzzProperties(rnd);
            runMvFuzz(rnd, getTestName(), 1);
        });
    }

    @Test
    public void testStressWalPurgeJob() throws Exception {
        // Here we generate many WAL segments and run WalPurgeJob frequently.
        // The goal is to make sure WalPurgeJob doesn't delete WAL-E files used by MatViewRefreshJob.
        setProperty(PropertyKey.CAIRO_WAL_SEGMENT_ROLLOVER_ROW_COUNT, 10);
        setProperty(PropertyKey.CAIRO_WAL_PURGE_INTERVAL, 10);
        assertMemoryLeak(() -> {
            Rnd rnd = fuzzer.generateRandom(LOG);
            setFuzzParams(rnd, 0);
            setFuzzProperties(rnd);
            runMvFuzz(rnd, getTestName(), 4);
        });
    }

    private static void createMatView(String viewSql, String mvName) throws SqlException {
        execute("create materialized view " + mvName + " as (" + viewSql + ") partition by DAY");
    }

    private static void runRefreshJobAndDrainWalQueue() {
        try (MatViewRefreshJob refreshJob = new MatViewRefreshJob(0, engine)) {
            refreshJob.run(0);
            drainWalQueue();
        }
    }

    private ObjList<FuzzTransaction> createTransactionsAndMv(Rnd rnd, String tableNameBase, String matViewName, String viewSql) throws SqlException, NumericException {
        fuzzer.createInitialTable(tableNameBase, true);
        createMatView(viewSql, matViewName);

        ObjList<FuzzTransaction> transactions = fuzzer.generateTransactions(configuration, tableNameBase, rnd);

        // Release table writers to reduce memory pressure
        engine.releaseInactive();
        return transactions;
    }

    private void runMvFuzz(Rnd rnd, String testTableName, int tableCount) throws Exception {
        runMvFuzz(rnd, testTableName, tableCount, true, false);
    }

    private void runMvFuzz(Rnd rnd, String testTableName, int tableCount, boolean expectValidMatViews, boolean sleep) throws Exception {
        AtomicBoolean stop = new AtomicBoolean();
        ObjList<Thread> refreshJobs = new ObjList<>();
        int refreshJobCount = 1 + rnd.nextInt(4);

        for (int i = 0; i < refreshJobCount; i++) {
            refreshJobs.add(startRefreshJob(i, stop, rnd));
        }

        ObjList<ObjList<FuzzTransaction>> fuzzTransactions = new ObjList<>();
        ObjList<String> viewSqls = new ObjList<>();

        for (int i = 0; i < tableCount; i++) {
            String tableNameBase = testTableName + "_" + i;
            String tableNameMv = tableNameBase + "_mv";
            String viewSql = "select min(c3), max(c3), ts from  " + tableNameBase + (sleep ? " where sleep(1)" : "") + " sample by 1h";
            ObjList<FuzzTransaction> transactions = createTransactionsAndMv(rnd, tableNameBase, tableNameMv, viewSql);
            fuzzTransactions.add(transactions);
            viewSqls.add(viewSql);
        }

        // Can help to reduce memory consumption.
        engine.releaseInactive();
        fuzzer.applyManyWalParallel(fuzzTransactions, rnd, testTableName, true, true);

        stop.set(true);
        for (int i = 0; i < refreshJobCount; i++) {
            refreshJobs.getQuick(i).join();
        }

        drainWalQueue();
        fuzzer.checkNoSuspendedTables();

        runRefreshJobAndDrainWalQueue();
        fuzzer.checkNoSuspendedTables();


        try (SqlCompiler compiler = engine.getSqlCompiler()) {
            for (int i = 0; i < tableCount; i++) {
                String viewSql = viewSqls.getQuick(i);
                String mvName = testTableName + "_" + i + "_mv";
                LOG.info().$("asserting view ").$(mvName).$(" against ").$(viewSql).$();
                if (expectValidMatViews) {
                    assertSql(
                            "count\n" +
                                    "1\n",
                            "select count() " +
                                    "from materialized_views " +
                                    "where view_name = '" + mvName + "' and view_status = 'valid';"
                    );
                    TestUtils.assertSqlCursors(
                            compiler,
                            sqlExecutionContext,
                            viewSql,
                            mvName,
                            LOG
                    );
                } else {
                    // Simply check that the view exists.
                    assertSql(
                            "count\n" +
                                    "1\n",
                            "select count() " +
                                    "from materialized_views " +
                                    "where view_name = '" + mvName + "';"
                    );
                }
            }
        }
    }

    private void setFuzzParams(Rnd rnd, double colAddProb) {
        setFuzzParams(rnd, 2_000_000, 1_000_000, colAddProb, 0.0);
    }

    private void setFuzzParams(Rnd rnd, double colAddProb, double truncateProb) {
        setFuzzParams(rnd, 2_000_000, 1_000_000, colAddProb, truncateProb);
    }

    private void setFuzzParams(Rnd rnd, int transactionCount, int initialRowCount, double colAddProb, double truncateProb) {
        fuzzer.setFuzzCounts(
                rnd.nextBoolean(),
                rnd.nextInt(transactionCount),
                rnd.nextInt(1000),
                rnd.nextInt(3),
                rnd.nextInt(5),
                rnd.nextInt(1000),
                rnd.nextInt(initialRowCount),
                5 + rnd.nextInt(10)
        );

        // Easy, no column manipulations
        fuzzer.setFuzzProbabilities(
                0.0,
                0.0,
                0.0,
                0.0,
                colAddProb,
                0.0,
                0.0,
                0.0,
                1,
                0.0,
                0.0,
                truncateProb,
                0.0,
                0.0
        );
    }

    private Thread startRefreshJob(int workerId, AtomicBoolean stop, Rnd outsideRnd) {
        Rnd rnd = new Rnd(outsideRnd.nextLong(), outsideRnd.nextLong());
        Thread th = new Thread(
                () -> {
                    try {
                        try (MatViewRefreshJob refreshJob = new MatViewRefreshJob(workerId, engine)) {
                            while (!stop.get()) {
                                refreshJob.run(workerId);
                                Os.sleep(rnd.nextInt(1000));
                            }

                            // Run one final time before stopping
                            try (ApplyWal2TableJob walApplyJob = createWalApplyJob()) {
                                do {
                                    drainWalQueue(walApplyJob);
                                } while (refreshJob.run(workerId));
                            }
                        }
                    } catch (Throwable throwable) {
                        LOG.error().$("Refresh job failed: ").$(throwable).$();
                    } finally {
                        Path.clearThreadLocals();
                        LOG.info().$("Refresh job stopped").$();
                    }
                }, "refresh-job" + workerId
        );
        th.start();
        return th;
    }

    private void testMvFuzz(String baseTableName, String... mvNamesAndSqls) throws Exception {
        assertMemoryLeak(() -> {
            fuzzer.createInitialTable(baseTableName, true);
            Rnd rnd = fuzzer.generateRandom(LOG);

            for (int i = 0, n = mvNamesAndSqls.length / 2; i < n; i += 2) {
                final String mvName = mvNamesAndSqls[i];
                final String mvSql = mvNamesAndSqls[i + 1];
                createMatView(mvSql, mvName);
            }

            AtomicBoolean stop = new AtomicBoolean();
            Thread refreshJob = startRefreshJob(0, stop, rnd);

            setFuzzParams(rnd, 0);

            ObjList<FuzzTransaction> transactions = fuzzer.generateTransactions(baseTableName, rnd);
            ObjList<ObjList<FuzzTransaction>> fuzzTransactions = new ObjList<>();
            fuzzTransactions.add(transactions);
            fuzzer.applyManyWalParallel(
                    fuzzTransactions,
                    rnd,
                    baseTableName,
                    false,
                    true
            );

            stop.set(true);
            refreshJob.join();
            drainWalQueue();

            try (SqlCompiler compiler = engine.getSqlCompiler()) {
                for (int i = 0, n = mvNamesAndSqls.length / 2; i < n; i += 2) {
                    final String mvName = mvNamesAndSqls[i];
                    final String mvSql = mvNamesAndSqls[i + 1];
                    TestUtils.assertSqlCursors(
                            compiler,
                            sqlExecutionContext,
                            mvSql,
                            mvName,
                            LOG
                    );
                }
            }
        });
    }
}<|MERGE_RESOLUTION|>--- conflicted
+++ resolved
@@ -60,60 +60,6 @@
     }
 
     @Test
-<<<<<<< HEAD
-    public void test2LevelDependencyViewFuzz() throws Exception {
-        assertMemoryLeak(() -> {
-            String tableName = testName.getMethodName();
-            String mvName = testName.getMethodName() + "_mv";
-            String mv2Name = testName.getMethodName() + "_mv2";
-            fuzzer.createInitialTable(tableName, true);
-            Rnd rnd = fuzzer.generateRandom(LOG);
-
-            String viewSql = "select min(c3), max(c3), ts from  " + tableName + " sample by 1h";
-            createMatView(viewSql, mvName);
-
-            String view2Sql = "select min(min), max(max), ts from  " + mvName + " sample by 2h";
-            createMatView(view2Sql, mv2Name);
-
-            AtomicBoolean stop = new AtomicBoolean();
-            Thread refreshJob = startRefreshJob(0, stop, rnd);
-
-            setFuzzParams(rnd, 0);
-
-            ObjList<FuzzTransaction> transactions = fuzzer.generateTransactions(configuration, tableName, rnd);
-            ObjList<ObjList<FuzzTransaction>> fuzzTransactions = new ObjList<>();
-            fuzzTransactions.add(transactions);
-            fuzzer.applyManyWalParallel(
-                    fuzzTransactions,
-                    rnd,
-                    tableName,
-                    false,
-                    true
-            );
-
-            stop.set(true);
-            refreshJob.join();
-            drainWalQueue();
-
-            try (SqlCompiler compiler = engine.getSqlCompiler()) {
-                TestUtils.assertSqlCursors(
-                        compiler,
-                        sqlExecutionContext,
-                        viewSql,
-                        mvName,
-                        LOG
-                );
-
-                TestUtils.assertSqlCursors(
-                        compiler,
-                        sqlExecutionContext,
-                        view2Sql,
-                        mv2Name,
-                        LOG
-                );
-            }
-        });
-=======
     public void test2LevelDependencyView() throws Exception {
         final String tableName = testName.getMethodName();
         final String mvName = testName.getMethodName() + "_mv";
@@ -121,7 +67,6 @@
         final String viewSql = "select min(c3), max(c3), ts from  " + tableName + " sample by 1h";
         final String view2Sql = "select min(min), max(max), ts from  " + mvName + " sample by 2h";
         testMvFuzz(tableName, mvName, viewSql, mv2Name, view2Sql);
->>>>>>> e12a0691
     }
 
     @Test
@@ -259,22 +204,6 @@
         });
     }
 
-<<<<<<< HEAD
-            ObjList<FuzzTransaction> transactions = fuzzer.generateTransactions(configuration, tableName, rnd);
-            ObjList<ObjList<FuzzTransaction>> fuzzTransactions = new ObjList<>();
-            fuzzTransactions.add(transactions);
-            fuzzer.applyManyWalParallel(
-                    fuzzTransactions,
-                    rnd,
-                    tableName,
-                    false,
-                    true
-            );
-
-            stop.set(true);
-            refreshJob.join();
-            drainWalQueue();
-=======
     @Test
     public void testOneView() throws Exception {
         final String tableName = testName.getMethodName();
@@ -284,7 +213,6 @@
         final String viewSql = "select min(c3), max(c3), ts from  " + tableName + " sample by " + mins + "m";
         testMvFuzz(tableName, mvName, viewSql);
     }
->>>>>>> e12a0691
 
     @Test
     public void testSelfJoinQuery() throws Exception {
@@ -503,7 +431,7 @@
 
             setFuzzParams(rnd, 0);
 
-            ObjList<FuzzTransaction> transactions = fuzzer.generateTransactions(baseTableName, rnd);
+            ObjList<FuzzTransaction> transactions = fuzzer.generateTransactions(configuration, baseTableName, rnd);
             ObjList<ObjList<FuzzTransaction>> fuzzTransactions = new ObjList<>();
             fuzzTransactions.add(transactions);
             fuzzer.applyManyWalParallel(
