--- conflicted
+++ resolved
@@ -60,11 +60,7 @@
     private int compareLength = -1;
     private boolean expectReceiveDisconnect;
     private boolean expectSendDisconnect;
-<<<<<<< HEAD
-    private int maxWaitTimeoutMs = 10_000;
-=======
     private int maxWaitTimeoutMs = Runtime.getRuntime().availableProcessors() > 5 ? 5000 : 300_000;
->>>>>>> 61191173
     private NetworkFacade nf = NetworkFacadeImpl.INSTANCE;
     private long pauseBetweenSendAndReceive;
     private int port = 9001;
