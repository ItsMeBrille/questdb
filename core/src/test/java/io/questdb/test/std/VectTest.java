/*******************************************************************************
 *     ___                  _   ____  ____
 *    / _ \ _   _  ___  ___| |_|  _ \| __ )
 *   | | | | | | |/ _ \/ __| __| | | |  _ \
 *   | |_| | |_| |  __/\__ \ |_| |_| | |_) |
 *    \__\_\\__,_|\___||___/\__|____/|____/
 *
 *  Copyright (c) 2014-2019 Appsicle
 *  Copyright (c) 2019-2024 QuestDB
 *
 *  Licensed under the Apache License, Version 2.0 (the "License");
 *  you may not use this file except in compliance with the License.
 *  You may obtain a copy of the License at
 *
 *  http://www.apache.org/licenses/LICENSE-2.0
 *
 *  Unless required by applicable law or agreed to in writing, software
 *  distributed under the License is distributed on an "AS IS" BASIS,
 *  WITHOUT WARRANTIES OR CONDITIONS OF ANY KIND, either express or implied.
 *  See the License for the specific language governing permissions and
 *  limitations under the License.
 *
 ******************************************************************************/

package io.questdb.test.std;

import io.questdb.cairo.*;
import io.questdb.cairo.vm.MemoryCMARWImpl;
import io.questdb.cairo.vm.api.MemoryCMARW;
import io.questdb.network.Net;
import io.questdb.std.*;
import io.questdb.std.str.Path;
import io.questdb.std.str.StringSink;
import io.questdb.std.str.Utf8Sequence;
import io.questdb.std.str.Utf8StringSink;
import io.questdb.test.tools.TestUtils;
import org.junit.Assert;
import org.junit.Before;
import org.junit.ClassRule;
import org.junit.Test;
import org.junit.rules.TemporaryFolder;

import static io.questdb.cairo.AbstractIntervalPartitionFrameCursor.SCAN_UP;
import static io.questdb.cairo.BinarySearch.SCAN_DOWN;

public class VectTest {

    @ClassRule
    public static final TemporaryFolder temp = new TemporaryFolder();
    private Rnd rnd = new Rnd();

    @Before
    public void setUp() {
        rnd.reset();
    }

    @Test
    public void testAggregateBoundary() throws Exception {
        TestUtils.assertMemoryLeak(() -> {

            abstract class TestCase {
                final long sizeBytes;

                TestCase(long sizeBytes) {
                    this.sizeBytes = sizeBytes;
                }

                abstract void run(long ptr, long count);
            }

            final int nMax = 1024;
            final TestCase[] testCases = new TestCase[]{
                    new TestCase(Short.BYTES) {
                        @Override
                        void run(long ptr, long count) {
                            if (count == 0) {
                                Assert.assertEquals("short sum, count: 0", Numbers.LONG_NULL, Vect.sumShort(ptr, 0));
                                Assert.assertEquals("short min, count: 0", Numbers.INT_NULL, Vect.minShort(ptr, 0));
                                Assert.assertEquals("short max, count: 0", Numbers.INT_NULL, Vect.maxShort(ptr, 0));
                            } else {
                                Assert.assertEquals("short sum, count: " + count, 0, Vect.sumShort(ptr, count));
                                Assert.assertEquals("short min, count: " + count, 0, Vect.minShort(ptr, count));
                                Assert.assertEquals("short max, count: " + count, 0, Vect.maxShort(ptr, count));
                            }
                        }
                    },
                    new TestCase(Integer.BYTES) {
                        @Override
                        void run(long ptr, long count) {
                            if (count == 0) {
                                Assert.assertEquals("int sum, count: 0", Numbers.LONG_NULL, Vect.sumInt(ptr, 0));
                                Assert.assertEquals("int min, count: 0", Numbers.INT_NULL, Vect.minInt(ptr, 0));
                                Assert.assertEquals("int max, count: 0", Numbers.INT_NULL, Vect.maxInt(ptr, 0));
                                Assert.assertEquals("int count, count: 0", 0, Vect.countInt(ptr, 0));
                            } else {
                                Assert.assertEquals("int sum, count: " + count, 0, Vect.sumInt(ptr, count));
                                Assert.assertEquals("int min, count: " + count, 0, Vect.minInt(ptr, count));
                                Assert.assertEquals("int max, count: " + count, 0, Vect.maxInt(ptr, count));
                                Assert.assertEquals("int count, count: " + count, count, Vect.countInt(ptr, count));
                            }
                        }
                    },
                    new TestCase(Long.BYTES) {
                        @Override
                        void run(long ptr, long count) {
                            if (count == 0) {
                                Assert.assertEquals("long sum, count: 0", Numbers.LONG_NULL, Vect.sumLong(ptr, 0));
                                Assert.assertEquals("long min, count: 0", Numbers.LONG_NULL, Vect.minLong(ptr, 0));
                                Assert.assertEquals("long max, count: 0", Numbers.LONG_NULL, Vect.maxLong(ptr, 0));
                                Assert.assertEquals("long count, count: 0", 0, Vect.countLong(ptr, 0));
                            } else {
                                Assert.assertEquals("long sum, count: " + count, 0, Vect.sumLong(ptr, count));
                                Assert.assertEquals("long min, count: " + count, 0, Vect.minLong(ptr, count));
                                Assert.assertEquals("long max, count: " + count, 0, Vect.maxLong(ptr, count));
                                Assert.assertEquals("long count, count: " + count, count, Vect.countLong(ptr, count));
                            }
                        }
                    },
                    new TestCase(Double.BYTES) {
                        @Override
                        void run(long ptr, long count) {
                            if (count == 0) {
                                Assert.assertTrue("double sum, count: 0", Double.isNaN(Vect.sumDouble(ptr, 0)));
                                Assert.assertTrue("double Kahan sum, count: 0", Double.isNaN(Vect.sumDoubleKahan(ptr, 0)));
                                Assert.assertTrue("double Neumaier sum, count: 0", Double.isNaN(Vect.sumDoubleNeumaier(ptr, 0)));
                                Assert.assertTrue("double min, count: 0", Double.isNaN(Vect.minDouble(ptr, 0)));
                                Assert.assertTrue("double max, count: 0", Double.isNaN(Vect.maxDouble(ptr, 0)));
                                Assert.assertEquals("double count, count: 0", 0, Vect.countDouble(ptr, 0));
                            } else {
                                Assert.assertEquals("double sum, count: " + count, 0.0, Vect.sumDouble(ptr, count), 0.001);
                                Assert.assertEquals("double Kahan sum, count: " + count, 0.0, Vect.sumDoubleKahan(ptr, count), 0.001);
                                Assert.assertEquals("double Neumaier sum, count: " + count, 0.0, Vect.sumDoubleNeumaier(ptr, count), 0.001);
                                Assert.assertEquals("double min, count: " + count, 0.0, Vect.minDouble(ptr, count), 0.001);
                                Assert.assertEquals("double max, count: " + count, 0.0, Vect.maxDouble(ptr, count), 0.001);
                                Assert.assertEquals("double count, count: " + count, count, Vect.countDouble(ptr, count));
                            }
                        }
                    }
            };

            for (TestCase testCase : testCases) {
                for (int i = 0; i < nMax; i++) {
                    final long size = i * testCase.sizeBytes;
                    final long ptr = Unsafe.malloc(size, MemoryTag.NATIVE_DEFAULT);
<<<<<<< HEAD
                    Vect.memsetChecked(ptr, size, 0);
=======
                    Vect.memset(ptr, size, 0);
>>>>>>> 5b50a4f7
                    try {
                        testCase.run(ptr, i);
                    } finally {
                        Unsafe.free(ptr, size, MemoryTag.NATIVE_DEFAULT);
                    }
                }
            }
        });
    }

    @Test
    public void testBinarySearchIndexT() throws Exception {
        TestUtils.assertMemoryLeak(() -> {

            int count = 1000;
            final int size = count * 2 * Long.BYTES;
            final long addr = Unsafe.malloc(size, MemoryTag.NATIVE_DEFAULT);

            try {
                // 0,0,0,2,2,2,4,4,4 ...
                for (int i = 0; i < count; i++) {
                    long value = (i / 3) * 2;
                    Unsafe.getUnsafe().putLong(addr + i * 2 * Long.BYTES, value);
                }

                // Existing
                Assert.assertEquals(2, Vect.binarySearchIndexT(addr, 0, 0, count - 1, SCAN_DOWN));
                Assert.assertEquals(0, Vect.binarySearchIndexT(addr, 0, 0, count - 1, SCAN_UP));

                // Non-existing
                Assert.assertEquals(3, -Vect.binarySearchIndexT(addr, 1, 0, count - 1, SCAN_DOWN) - 1);
                Assert.assertEquals(3, -Vect.binarySearchIndexT(addr, 1, 0, count - 1, SCAN_UP) - 1);

                // Generalize
                for (int i = 0; i < count / 3; i++) {
                    int existingValue = i * 2;
                    Assert.assertEquals(i * 3 + 2, Vect.binarySearchIndexT(addr, existingValue, 0, count - 1, SCAN_DOWN));
                    Assert.assertEquals(i * 3, Vect.binarySearchIndexT(addr, existingValue, 0, count - 1, SCAN_UP));

                    int nonExisting = i * 2 + 1;
                    Assert.assertEquals(i * 3 + 3, -Vect.binarySearchIndexT(addr, nonExisting, 0, count - 1, SCAN_DOWN) - 1);
                    Assert.assertEquals(i * 3 + 3, -Vect.binarySearchIndexT(addr, nonExisting, 0, count - 1, SCAN_UP) - 1);
                }
            } finally {
                Unsafe.free(addr, size, MemoryTag.NATIVE_DEFAULT);
            }
        });
    }

    @Test
    public void testBoundedBinarySearchIndexT() throws Exception {
        TestUtils.assertMemoryLeak(() -> {
            int count = 1000;
            final int size = count * 2 * Long.BYTES;
            final long addr = Unsafe.malloc(size, MemoryTag.NATIVE_DEFAULT);

            try {
                // 0,0,0,2,2,2,4,4,4 ...
                for (int i = 0; i < count; i++) {
                    long value = (i / 3) * 2;
                    Unsafe.getUnsafe().putLong(addr + i * 2 * Long.BYTES, value);
                }

                // Existing
                Assert.assertEquals(2, Vect.boundedBinarySearchIndexT(addr, 0, 0, count - 1, SCAN_DOWN));
                Assert.assertEquals(0, Vect.boundedBinarySearchIndexT(addr, 0, 0, count - 1, SCAN_UP));

                // Non-existing
                Assert.assertEquals(2, Vect.boundedBinarySearchIndexT(addr, 1, 0, count - 1, SCAN_DOWN));
                Assert.assertEquals(2, Vect.boundedBinarySearchIndexT(addr, 1, 0, count - 1, SCAN_UP));

                // Generalize
                for (int i = 0; i < count / 3; i++) {
                    int existingValue = i * 2;
                    Assert.assertEquals(i * 3 + 2, Vect.boundedBinarySearchIndexT(addr, existingValue, 0, count - 1, SCAN_DOWN));
                    Assert.assertEquals(i * 3, Vect.boundedBinarySearchIndexT(addr, existingValue, 0, count - 1, SCAN_UP));

                    int nonExisting = i * 2 + 1;
                    Assert.assertEquals(i * 3 + 2, Vect.boundedBinarySearchIndexT(addr, nonExisting, 0, count - 1, SCAN_DOWN));
                    Assert.assertEquals(i * 3 + 2, Vect.boundedBinarySearchIndexT(addr, nonExisting, 0, count - 1, SCAN_UP));
                }
            } finally {
                Unsafe.free(addr, size, MemoryTag.NATIVE_DEFAULT);
            }
        });
    }

    @Test
    public void testDedupWithKey() throws Exception {
        TestUtils.assertMemoryLeak(() -> {
            Rnd rnd = TestUtils.generateRandom(null);
            int indexLen = rnd.nextInt(100_000);

            int keyCount = 1 + rnd.nextInt(3);
            assert keyCount > 0 && keyCount < 5;

            ObjList<DirectLongList> keys = new ObjList<>();
            int keyMax = 1 + rnd.nextInt(4);

            try (DirectLongList index = new DirectLongList(indexLen * 2L, MemoryTag.NATIVE_DEFAULT)) {
                for (int i = 0; i < keyCount; i++) {
                    keys.add(new DirectLongList(indexLen, MemoryTag.NATIVE_DEFAULT));
                }

                LongHashSet distinctKeys = new LongHashSet();
                LongList tsAndKey = new LongList();

                // Generate data
                int tsVal = 1000;
                for (int i = 0; i < indexLen; i++) {
                    if (rnd.nextDouble() < 0.1) {
                        tsVal += rnd.nextInt(50);
                    }
                    index.add(tsVal);
                    index.add(i);

                    // Encode keys in 4 byte integer
                    int combinedKey = 0;
                    for (int k = 0; k < keyCount; k++) {
                        int keyVal = rnd.nextInt(keyMax);
                        keys.get(k).add(keyVal);
                        combinedKey = combinedKey << 8;
                        combinedKey += keyVal;
                    }
                    distinctKeys.add(Numbers.encodeLowHighInts(tsVal, combinedKey));
                    tsAndKey.add(Numbers.encodeLowHighInts(combinedKey, tsVal));
                }

                // Squash keys from longs to ints
                for (int k = 0; k < keyCount; k++) {
                    DirectLongList keyList = keys.get(k);
                    for (int i = 0; i < indexLen / 2 + 1; i++) {
                        int high = 2 * i + 1 < indexLen ? (int) getIndexChecked(keyList, 2L * i + 1) : 0;
                        int low = 2 * i < indexLen ? (int) getIndexChecked(keyList, 2L * i) : 0;
                        keyList.set(i, Numbers.encodeLowHighInts(low, high));
                    }
                }

                try (DedupColumnCommitAddresses colBuffs = new DedupColumnCommitAddresses()) {
                    try (DirectLongList copy = new DirectLongList(indexLen * 2L, MemoryTag.NATIVE_DEFAULT)) {

                        colBuffs.setDedupColumnCount(keyCount);
                        long dedupColBuffPtr = colBuffs.allocateBlock();
                        for (int k = 0; k < keyCount; k++) {
                            long addr = DedupColumnCommitAddresses.setColValues(
                                    dedupColBuffPtr,
                                    k,
                                    ColumnType.SYMBOL,
                                    4,
                                    0
                            );

                            DedupColumnCommitAddresses.setColAddressValues(
                                    addr,
                                    keys.get(k).getAddress(),
                                    0L,
                                    0L
                            );

                            DedupColumnCommitAddresses.setO3DataAddressValues(
                                    addr,
                                    0L,
                                    0L,
                                    0L
                            );

                            DedupColumnCommitAddresses.setReservedValuesSet2(
                                    addr,
                                    0L,
                                    0L
                            );
                        }
                        copy.setPos(indexLen * 2L);

                        long dedupCount = Vect.dedupSortedTimestampIndexIntKeysChecked(
                                index.getAddress(),
                                indexLen,
                                index.getAddress(),
                                copy.getAddress(),
                                keyCount,
                                DedupColumnCommitAddresses.getAddress(dedupColBuffPtr)
                        );
                        if (distinctKeys.size() == indexLen && dedupCount == -2) {
                            // No duplicates detected and that's correct. Assert that index is not messed up.
                            dedupCount = indexLen;
                        } else {
                            Assert.assertEquals(distinctKeys.size(), dedupCount);
                        }

                        // assert indexes of the rows are distinct and in correct range
                        boolean[] indexFound = new boolean[(int) indexLen];
                        tsAndKey.sort();
                        int expectedValueIndex = -1;
                        long expectedValue = -1;

                        for (int i = 0; i < dedupCount; i++) {
                            expectedValueIndex = getNextDistinctIndex(tsAndKey, expectedValueIndex, expectedValue);
                            expectedValue = tsAndKey.get(expectedValueIndex);

                            long rowIndex = getIndexChecked(index, i * 2L + 1L);
                            Assert.assertTrue("row index not in expected range", rowIndex >= 0 && rowIndex < indexLen);
                            Assert.assertFalse("row index is not distinct", indexFound[(int) rowIndex]);
                            indexFound[(int) rowIndex] = true;

                            Assert.assertEquals(Numbers.decodeHighInt(expectedValue), getIndexChecked(index, i * 2L));
                            int expectedCombinedKey = Numbers.decodeLowInt(expectedValue);

                            int combinedKey = 0;
                            for (int k = 0; k < keyCount; k++) {
                                DirectLongList keyList = keys.get(k);
                                Assert.assertTrue("key index not in expected range", rowIndex >= 0 && rowIndex / 2L < keyList.size());
                                long keyLong = getIndexChecked(keyList, rowIndex / 2L);
                                int key = rowIndex % 2 == 0 ? Numbers.decodeLowInt(keyLong) : Numbers.decodeHighInt(keyLong);
                                Assert.assertTrue(key < 256);
                                combinedKey = combinedKey << 8;
                                combinedKey += key;
                            }

                            Assert.assertEquals(expectedCombinedKey, combinedKey);
                        }
                    }
                }
            } finally {
                Misc.freeObjList(keys);
            }
        });
    }

    @Test
    public void testMemeq() throws Exception {
        TestUtils.assertMemoryLeak(() -> {
            int maxSize = 1024 * 1024;
            int[] sizes = {16, 1024, maxSize};
            long a = Unsafe.malloc(maxSize, MemoryTag.NATIVE_DEFAULT);
            long b = Unsafe.malloc(maxSize, MemoryTag.NATIVE_DEFAULT);

            try {
                for (int i = 0; i < maxSize; i += Integer.BYTES) {
                    Unsafe.getUnsafe().putInt(a + i, i);
                    Unsafe.getUnsafe().putInt(b + i, i);
                }

                for (int size : sizes) {
                    Assert.assertTrue(Vect.memeq(a, b, size));
                }

                Unsafe.getUnsafe().putInt(b, -1);

                for (int size : sizes) {
                    Assert.assertFalse(Vect.memeq(a, b, size));
                }
            } finally {
                Unsafe.free(a, maxSize, MemoryTag.NATIVE_DEFAULT);
                Unsafe.free(b, maxSize, MemoryTag.NATIVE_DEFAULT);
            }
        });
    }

    @Test
    public void testMemmove() throws Exception {
        TestUtils.assertMemoryLeak(() -> {
            int maxSize = 1024 * 1024;
            int[] sizes = {1024, 4096, maxSize};
            int buffSize = 1024 + 4096 + maxSize;
            long from = Unsafe.malloc(buffSize, MemoryTag.NATIVE_DEFAULT);
            long to = Unsafe.malloc(maxSize, MemoryTag.NATIVE_DEFAULT);

            try {
                // initialize from buffer
                // with 1, 4, 8, 12 ... integers
                for (int i = 0; i < buffSize; i += Integer.BYTES) {
                    Unsafe.getUnsafe().putInt(from + i, i);
                }

                int offset = 0;
                for (int size : sizes) {
                    // move next portion of from into to
                    Vect.memmove(to, from + offset, size);

                    for (int i = 0; i < size; i += Integer.BYTES) {
                        int actual = Unsafe.getUnsafe().getInt(to + i);
                        Assert.assertEquals(i + offset, actual);
                    }

                    offset += size;
                }
            } finally {
                Unsafe.free(from, buffSize, MemoryTag.NATIVE_DEFAULT);
                Unsafe.free(to, maxSize, MemoryTag.NATIVE_DEFAULT);
            }
        });
    }

    @Test
    public void testMergeDedupIndex() throws Exception {
        TestUtils.assertMemoryLeak(() -> {
            int srcLen = 10;
            try (DirectLongList src = new DirectLongList(srcLen, MemoryTag.NATIVE_DEFAULT)) {
                int indexLen = 10;
                try (DirectLongList index = new DirectLongList(indexLen * 2, MemoryTag.NATIVE_DEFAULT)) {
                    try (DirectLongList dest = new DirectLongList((srcLen + indexLen) * 2, MemoryTag.NATIVE_DEFAULT)) {
                        src.setPos(srcLen);
                        for (int i = 0; i < srcLen; i++) {
                            src.set(i, (i + 1) * 10);
                        }
                        Assert.assertEquals("[10, 20, 30, 40, 50, 60, 70, 80, 90, 100]", src.toString());

                        index.setPos(indexLen * 2);
                        for (int i = 0; i < indexLen * 2; i += 2) {
                            index.set(i, (i + 1) * 10L);
                            index.set(i + 1, i / 2);
                        }
                        Assert.assertEquals("[10, 0, 30, 1, 50, 2, 70, 3, 90, 4, 110, 5, 130, 6, 150, 7, 170, 8, 190, 9]", index.toString());

                        long mergedCount = Vect.mergeDedupTimestampWithLongIndexAsc(
                                src.getAddress(),
                                0,
                                srcLen - 1,
                                index.getAddress(),
                                0,
                                indexLen - 1,
                                dest.getAddress()
                        );
                        dest.setPos(mergedCount * 2);
                        Assert.assertEquals("10 0:i, 20 1:s, 30 1:i, 40 3:s, 50 2:i, 60 5:s, 70 3:i, 80 7:s, 90 4:i, 100 9:s, 110 5:i, 130 6:i, 150 7:i, 170 8:i, 190 9:i", printMergeIndex(dest));
                    }
                }
            }
        });
    }

    @Test
    public void testMergeDedupIndexEmptyIndex() throws Exception {
        TestUtils.assertMemoryLeak(() -> {
            int srcLen = 10;
            try (DirectLongList src = new DirectLongList(srcLen, MemoryTag.NATIVE_DEFAULT)) {
                int indexLen = 0;
                try (DirectLongList index = new DirectLongList(indexLen * 2, MemoryTag.NATIVE_DEFAULT)) {
                    try (DirectLongList dest = new DirectLongList((srcLen + indexLen) * 2, MemoryTag.NATIVE_DEFAULT)) {
                        src.setPos(srcLen);
                        for (int i = 0; i < srcLen; i++) {
                            src.set(i, (i + 1) * 10);
                        }
                        Assert.assertEquals("[10, 20, 30, 40, 50, 60, 70, 80, 90, 100]", src.toString());

                        index.setPos(indexLen * 2);
                        Assert.assertEquals("[]", index.toString());

                        long mergedCount = Vect.mergeDedupTimestampWithLongIndexAsc(
                                src.getAddress(),
                                0,
                                srcLen - 1,
                                index.getAddress(),
                                0,
                                indexLen - 1,
                                dest.getAddress()
                        );
                        dest.setPos(mergedCount * 2);
                        Assert.assertEquals("10 0:s, 20 1:s, 30 2:s, 40 3:s, 50 4:s, 60 5:s, 70 6:s, 80 7:s, 90 8:s, 100 9:s", printMergeIndex(dest));
                    }
                }
            }
        });
    }

    @Test
    public void testMergeDedupIndexEmptySrc() throws Exception {
        TestUtils.assertMemoryLeak(() -> {

            int srcLen = 10000;
            Rnd rnd = TestUtils.generateRandom(null);
            try (DirectLongList src = new DirectLongList(srcLen, MemoryTag.NATIVE_DEFAULT)) {
                int indexLen = 20000;
                try (DirectLongList index = new DirectLongList(indexLen * 2, MemoryTag.NATIVE_DEFAULT)) {
                    try (DirectLongList dest = new DirectLongList((srcLen + indexLen) * 2, MemoryTag.NATIVE_DEFAULT)) {

                        long lastTs = 0;
                        for (int i = 0; i < srcLen; i++) {
                            lastTs += 1 + rnd.nextLong(1_000L);
                            src.add(lastTs);
                        }

                        lastTs = 1;
                        for (int i = 0; i < indexLen * 2; i += 2) {
                            while (src.binarySearch(lastTs, BinarySearch.SCAN_UP) >= 0) {
                                lastTs += rnd.nextLong(1_000L);
                            }
                            index.add(lastTs);
                            lastTs += 1 + rnd.nextLong(1_000L);
                            index.add(rnd.nextPositiveLong());
                        }

                        long mergedCount = Vect.mergeDedupTimestampWithLongIndexAsc(
                                src.getAddress(),
                                0,
                                srcLen - 1,
                                index.getAddress(),
                                0,
                                indexLen - 1,
                                dest.getAddress()
                        );
                        // Assert no dups found
                        Assert.assertEquals(srcLen + indexLen, mergedCount);
                        dest.setPos(mergedCount * 2);

                        int timestampIndexSize = (srcLen + indexLen) * Long.BYTES * 2;
                        long ptr = Unsafe.malloc(timestampIndexSize, MemoryTag.NATIVE_O3);
                        Vect.mergeTwoLongIndexesAsc(
                                src.getAddress(),
                                0,
                                srcLen,
                                index.getAddress(),
                                indexLen,
                                ptr
                        );

                        try {
                            // Assert memory equal
                            assertEqualLongs(
                                    ptr,
                                    dest.getAddress(),
                                    timestampIndexSize / Long.BYTES
                            );
                        } finally {
                            Unsafe.free(ptr, timestampIndexSize, MemoryTag.NATIVE_O3);
                        }
                    }
                }
            }
        });
    }

    @Test
    public void testMergeDedupIndexRepeated() throws Exception {
        TestUtils.assertMemoryLeak(() -> {
            int srcLen = 10;
            try (DirectLongList src = new DirectLongList(srcLen, MemoryTag.NATIVE_DEFAULT)) {
                int indexLen = 5;
                try (DirectLongList index = new DirectLongList(indexLen * 2, MemoryTag.NATIVE_DEFAULT)) {
                    try (DirectLongList dest = new DirectLongList((srcLen + indexLen) * 2, MemoryTag.NATIVE_DEFAULT)) {
                        src.setPos(srcLen);
                        for (int i = 0; i < srcLen; i++) {
                            src.set(i, (i + 1) / 2 * 2 * 10);
                        }
                        Assert.assertEquals("[0, 20, 20, 40, 40, 60, 60, 80, 80, 100]", src.toString());

                        index.setPos(indexLen * 2);
                        for (int i = 0; i < indexLen * 2; i += 2) {
                            index.set(i, (4 + i / 2 * 2) * 10);
                            index.set(i + 1, i / 2);
                        }
                        Assert.assertEquals("[40, 0, 60, 1, 80, 2, 100, 3, 120, 4]", index.toString());

                        long mergedCount = Vect.mergeDedupTimestampWithLongIndexAsc(
                                src.getAddress(),
                                0,
                                srcLen - 1,
                                index.getAddress(),
                                0,
                                indexLen - 1,
                                dest.getAddress()
                        );
                        dest.setPos(mergedCount * 2);
                        Assert.assertEquals("0 0:s, 20 1:s, 20 2:s, 40 0:i, 40 0:i, 60 1:i, 60 1:i, 80 2:i, 80 2:i, 100 3:i, 120 4:i", printMergeIndex(dest));
                    }
                }
            }
        });
    }

    @Test
    public void testMergeDedupIndexWithKey() throws Exception {
        TestUtils.assertMemoryLeak(() -> {
            try (DirectLongList src = new DirectLongList(100, MemoryTag.NATIVE_DEFAULT);
                 DirectLongList srcDedupCol = new DirectLongList(100, MemoryTag.NATIVE_DEFAULT)) {
                try (DirectLongList index = new DirectLongList(100, MemoryTag.NATIVE_DEFAULT);
                     DirectLongList indexDedupCol = new DirectLongList(100, MemoryTag.NATIVE_DEFAULT)) {
                    try (DirectLongList dest = new DirectLongList(100, MemoryTag.NATIVE_DEFAULT)) {
                        src.add(10);
                        src.add(20);
                        src.add(20);
                        src.add(30);
                        src.add(40);
                        src.add(40);
                        src.add(50);
                        srcDedupCol.add(Numbers.encodeLowHighInts(1, 0));
                        srcDedupCol.add(Numbers.encodeLowHighInts(0, 1));
                        srcDedupCol.add(Numbers.encodeLowHighInts(0, 1));
                        srcDedupCol.add(Numbers.encodeLowHighInts(0, 1));
                        Assert.assertEquals("10:1, 20:0, 20:0, 30:1, 40:0, 40:1, 50:0", printTsWithDedupKey(src, srcDedupCol));

                        index.add(10);
                        index.add(0);
                        index.add(20);
                        index.add(1);
                        index.add(30);
                        index.add(2);
                        index.add(40);
                        index.add(3);
                        indexDedupCol.add(Numbers.encodeLowHighInts(0, 0));
                        indexDedupCol.add(Numbers.encodeLowHighInts(0, 0));
                        Assert.assertEquals("10:0, 20:0, 30:0, 40:0", printTsIndexWithDedupKey(index, indexDedupCol));

                        try (DedupColumnCommitAddresses colBuffs = new DedupColumnCommitAddresses()) {
                            colBuffs.setDedupColumnCount(1);
                            long address = colBuffs.allocateBlock();

                            long addr = DedupColumnCommitAddresses.setColValues(
                                    address,
                                    0,
                                    ColumnType.SYMBOL,
                                    4,
                                    0
                            );

                            DedupColumnCommitAddresses.setColAddressValues(addr, srcDedupCol.getAddress());
                            DedupColumnCommitAddresses.setO3DataAddressValues(addr, indexDedupCol.getAddress());

                            dest.setPos(index.size() + src.size() * 2);
                            long mergedCount = Vect.mergeDedupTimestampWithLongIndexIntKeys(
                                    src.getAddress(),
                                    0,
                                    src.size() - 1,
                                    index.getAddress(),
                                    0,
                                    index.size() / 2 - 1,
                                    dest.getAddress(),
                                    1,
                                    DedupColumnCommitAddresses.getAddress(address)
                            );
                            dest.setPos(mergedCount * 2);
                            Assert.assertEquals("10 0:s, 10 0:i, 20 1:i, 20 1:i, 30 3:s, 30 2:i, 40 3:i, 40 5:s, 50 6:s", printMergeIndex(dest));
                        }
                    }
                }
            }
        });
    }

    @Test
    public void testMergeFourSameSize() throws Exception {
        TestUtils.assertMemoryLeak(() -> {
            final int count = 1_000_000;
            long indexPtr1 = seedAndSort(count);
            long indexPtr2 = seedAndSort(count);
            long indexPtr3 = seedAndSort(count);
            long indexPtr4 = seedAndSort(count);

            long struct = Unsafe.malloc(Long.BYTES * 8, MemoryTag.NATIVE_DEFAULT);
            Unsafe.getUnsafe().putLong(struct, indexPtr1);
            Unsafe.getUnsafe().putLong(struct + Long.BYTES, count);

            Unsafe.getUnsafe().putLong(struct + 2 * Long.BYTES, indexPtr2);
            Unsafe.getUnsafe().putLong(struct + 3 * Long.BYTES, count);

            Unsafe.getUnsafe().putLong(struct + 4 * Long.BYTES, indexPtr3);
            Unsafe.getUnsafe().putLong(struct + 5 * Long.BYTES, count);

            Unsafe.getUnsafe().putLong(struct + 6 * Long.BYTES, indexPtr4);
            Unsafe.getUnsafe().putLong(struct + 7 * Long.BYTES, count);

            long targetSize = 4 * count * 2L * Long.BYTES;
            long targetAddr = Unsafe.malloc(targetSize, MemoryTag.NATIVE_DEFAULT);

            try {
                Vect.mergeLongIndexesAsc(struct, 4, targetAddr);
                assertIndexAsc(count * 4, targetAddr);
            } finally {
                Unsafe.free(indexPtr1, count * 2 * Long.BYTES, MemoryTag.NATIVE_DEFAULT);
                Unsafe.free(indexPtr2, count * 2 * Long.BYTES, MemoryTag.NATIVE_DEFAULT);
                Unsafe.free(indexPtr3, count * 2 * Long.BYTES, MemoryTag.NATIVE_DEFAULT);
                Unsafe.free(indexPtr4, count * 2 * Long.BYTES, MemoryTag.NATIVE_DEFAULT);
                Unsafe.free(struct, Long.BYTES * 8, MemoryTag.NATIVE_DEFAULT);
                Unsafe.free(targetAddr, targetSize, MemoryTag.NATIVE_DEFAULT);
            }
        });
    }

    @Test
    public void testMergeOne() throws Exception {
        TestUtils.assertMemoryLeak(() -> {
            long indexPtr = seedAndSort(150);
            try {
                assertIndexAsc(150, indexPtr);
            } finally {
                Unsafe.free(indexPtr, 150 * 2 * Long.BYTES, MemoryTag.NATIVE_DEFAULT);
            }
        });
    }

    @Test
    public void testMergeThreeDifferentSizes() throws Exception {
        TestUtils.assertMemoryLeak(() -> {
            final int count1 = 1_000_000;
            final int count2 = 500_000;
            final int count3 = 750_000;
            long indexPtr1 = seedAndSort(count1);
            long indexPtr2 = seedAndSort(count2);
            long indexPtr3 = seedAndSort(count3);

            long struct = Unsafe.malloc(Long.BYTES * 6, MemoryTag.NATIVE_DEFAULT);
            Unsafe.getUnsafe().putLong(struct, indexPtr1);
            Unsafe.getUnsafe().putLong(struct + Long.BYTES, count1);
            Unsafe.getUnsafe().putLong(struct + 2 * Long.BYTES, indexPtr2);
            Unsafe.getUnsafe().putLong(struct + 3 * Long.BYTES, count2);
            Unsafe.getUnsafe().putLong(struct + 4 * Long.BYTES, indexPtr3);
            Unsafe.getUnsafe().putLong(struct + 5 * Long.BYTES, count3);

            long targetSize = (count1 + count2 + count3) * 2L * Long.BYTES;
            long targetAddr = Unsafe.malloc(targetSize, MemoryTag.NATIVE_DEFAULT);

            try {
                Vect.mergeLongIndexesAsc(struct, 3, targetAddr);
                assertIndexAsc(count1 + count2 + count3, targetAddr);
            } finally {
                Unsafe.free(indexPtr1, count1 * 2 * Long.BYTES, MemoryTag.NATIVE_DEFAULT);
                Unsafe.free(indexPtr2, count2 * 2 * Long.BYTES, MemoryTag.NATIVE_DEFAULT);
                Unsafe.free(indexPtr3, count3 * 2 * Long.BYTES, MemoryTag.NATIVE_DEFAULT);
                Unsafe.free(struct, Long.BYTES * 6, MemoryTag.NATIVE_DEFAULT);
                Unsafe.free(targetAddr, targetSize, MemoryTag.NATIVE_DEFAULT);
            }
        });
    }

    @Test
    public void testMergeTwoDifferentSizesAB() throws Exception {
        TestUtils.assertMemoryLeak(() -> {
            final int count1 = 1_000_000;
            final int count2 = 500_000;
            long indexPtr1 = seedAndSort(count1);
            long indexPtr2 = seedAndSort(count2);

            long struct = Unsafe.malloc(Long.BYTES * 4, MemoryTag.NATIVE_DEFAULT);
            Unsafe.getUnsafe().putLong(struct, indexPtr1);
            Unsafe.getUnsafe().putLong(struct + Long.BYTES, count1);
            Unsafe.getUnsafe().putLong(struct + 2 * Long.BYTES, indexPtr2);
            Unsafe.getUnsafe().putLong(struct + 3 * Long.BYTES, count2);

            long targetSize = (count1 + count2) * 2L * Long.BYTES;
            long targetAddr = Unsafe.malloc(targetSize, MemoryTag.NATIVE_DEFAULT);

            try {
                Vect.mergeLongIndexesAsc(struct, 2, targetAddr);
                assertIndexAsc(count1 + count2, targetAddr);
            } finally {
                Unsafe.free(indexPtr1, count1 * 2 * Long.BYTES, MemoryTag.NATIVE_DEFAULT);
                Unsafe.free(indexPtr2, count2 * 2 * Long.BYTES, MemoryTag.NATIVE_DEFAULT);
                Unsafe.free(struct, Long.BYTES * 4, MemoryTag.NATIVE_DEFAULT);
                Unsafe.free(targetAddr, targetSize, MemoryTag.NATIVE_DEFAULT);
            }
        });
    }

    @Test
    public void testMergeTwoDifferentSizesBA() throws Exception {
        TestUtils.assertMemoryLeak(() -> {
            final int count1 = 1_000_000;
            final int count2 = 2_000_000;
            long indexPtr1 = seedAndSort(count1);
            long indexPtr2 = seedAndSort(count2);

            long struct = Unsafe.malloc(Long.BYTES * 4, MemoryTag.NATIVE_DEFAULT);
            Unsafe.getUnsafe().putLong(struct, indexPtr1);
            Unsafe.getUnsafe().putLong(struct + Long.BYTES, count1);
            Unsafe.getUnsafe().putLong(struct + 2 * Long.BYTES, indexPtr2);
            Unsafe.getUnsafe().putLong(struct + 3 * Long.BYTES, count2);

            long targetSize = (count1 + count2) * 2L * Long.BYTES;
            long targetAddr = Unsafe.malloc(targetSize, MemoryTag.NATIVE_DEFAULT);

            try {
                Vect.mergeLongIndexesAsc(struct, 2, targetAddr);
                assertIndexAsc(count1 + count2, targetAddr);
            } finally {
                Unsafe.free(indexPtr1, count1 * 2 * Long.BYTES, MemoryTag.NATIVE_DEFAULT);
                Unsafe.free(indexPtr2, count2 * 2 * Long.BYTES, MemoryTag.NATIVE_DEFAULT);
                Unsafe.free(struct, Long.BYTES * 4, MemoryTag.NATIVE_DEFAULT);
                Unsafe.free(targetAddr, targetSize, MemoryTag.NATIVE_DEFAULT);
            }
        });
    }

    @Test
    public void testMergeTwoSameSize() throws Exception {
        TestUtils.assertMemoryLeak(() -> {
            final int count = 1_000_000;
            long indexPtr1 = seedAndSort(count);
            long indexPtr2 = seedAndSort(count);

            long struct = Unsafe.malloc(Long.BYTES * 4, MemoryTag.NATIVE_DEFAULT);
            Unsafe.getUnsafe().putLong(struct, indexPtr1);
            Unsafe.getUnsafe().putLong(struct + Long.BYTES, count);
            Unsafe.getUnsafe().putLong(struct + 2 * Long.BYTES, indexPtr2);
            Unsafe.getUnsafe().putLong(struct + 3 * Long.BYTES, count);

            long targetSize = (2 * count) * 2L * Long.BYTES;
            long targetAddr = Unsafe.malloc(targetSize, MemoryTag.NATIVE_DEFAULT);

            try {
                Vect.mergeLongIndexesAsc(struct, 2, targetAddr);
                assertIndexAsc(count * 2, targetAddr);
            } finally {
                Unsafe.free(indexPtr1, count * 2 * Long.BYTES, MemoryTag.NATIVE_DEFAULT);
                Unsafe.free(indexPtr2, count * 2 * Long.BYTES, MemoryTag.NATIVE_DEFAULT);
                Unsafe.free(struct, Long.BYTES * 4, MemoryTag.NATIVE_DEFAULT);
                Unsafe.free(targetAddr, targetSize, MemoryTag.NATIVE_DEFAULT);
            }
        });
    }

    @Test
    public void testMergeZero() throws Exception {
        TestUtils.assertMemoryLeak(() -> {
            try {
                Vect.mergeLongIndexesAsc(0, 0, 0);
                Assert.fail();
            } catch (IllegalArgumentException e) {
                TestUtils.assertContains(e.getMessage(), "Count of indexes to merge should at least be 2.");
            }
        });
    }

    @Test
    public void testOooMergeCopyStrColumn() throws Exception {
        TestUtils.assertMemoryLeak(() -> {
            int rowCount = 10_000;
            FilesFacade ff = TestFilesFacadeImpl.INSTANCE;
            long pageSize = Files.PAGE_SIZE;
            try (Path dataPathA = new Path().of(temp.newFile().getAbsolutePath());
                 Path auxPathA = new Path().of(temp.newFile().getAbsolutePath());
                 Path dataPathB = new Path().of(temp.newFile().getAbsolutePath());
                 Path auxPathB = new Path().of(temp.newFile().getAbsolutePath());
                 DirectLongList index = new DirectLongList(rowCount * 4, MemoryTag.NATIVE_DEFAULT);
                 MemoryCMARW dataMemA = new MemoryCMARWImpl(ff, dataPathA.$(), pageSize, -1, MemoryTag.NATIVE_DEFAULT, CairoConfiguration.O_NONE);
                 MemoryCMARW auxMemA = new MemoryCMARWImpl(ff, auxPathA.$(), pageSize, -1, MemoryTag.NATIVE_DEFAULT, CairoConfiguration.O_NONE);
                 MemoryCMARW dataMemB = new MemoryCMARWImpl(ff, dataPathB.$(), pageSize, -1, MemoryTag.NATIVE_DEFAULT, CairoConfiguration.O_NONE);
                 MemoryCMARW auxMemB = new MemoryCMARWImpl(ff, auxPathB.$(), pageSize, -1, MemoryTag.NATIVE_DEFAULT, CairoConfiguration.O_NONE)) {
                auxMemA.putLong(0);
                auxMemB.putLong(0);

                StringSink sink = new StringSink();
                int maxLen = 50; // exclusive
                int nullModA = 17;
                int nullModB = 23;
                for (int i = 0; i < rowCount; i++) {
                    int len = i % maxLen;

                    if (i % nullModA == 0) {
                        auxMemA.putLong(dataMemA.putStr(null));
                    } else {
                        sink.clear();
                        sink.repeat("a", len);
                        auxMemA.putLong(dataMemA.putStr(sink));
                    }

                    if (i % nullModB == 0) {
                        auxMemB.putLong(dataMemB.putStr(null));
                    } else {
                        sink.clear();
                        sink.repeat("b", len);
                        auxMemB.putLong(dataMemB.putStr(sink));
                    }
                    index.add(i * 2); // rowA synthetic timestamp
                    index.add(i); // rowA index

                    index.add(i * 2 + 1); // rowB synthetic timestamp
                    index.add(i | 1L << 63); // rowB index
                }

                String[] strings = strColAsStringArray(dataMemA, auxMemA, rowCount);
                for (int i = 0; i < rowCount; i++) {
                    if (i % nullModA == 0) {
                        Assert.assertNull(strings[i]);
                    } else {
                        sink.clear();
                        sink.repeat("a", i % maxLen);
                        TestUtils.assertEquals(sink, strings[i]);
                    }
                }

                strings = strColAsStringArray(dataMemB, auxMemB, rowCount);
                for (int i = 0; i < rowCount; i++) {
                    if (i % nullModB == 0) {
                        Assert.assertNull(strings[i]);
                    } else {
                        sink.clear();
                        sink.repeat("b", i % maxLen);
                        TestUtils.assertEquals(sink, strings[i]);
                    }
                }

                try (Path dataPathDest = new Path().of(temp.newFile().getAbsolutePath());
                     Path auxPathDest = new Path().of(temp.newFile().getAbsolutePath());
                     MemoryCMARW dataMemDest = new MemoryCMARWImpl(ff, dataPathDest.$(), pageSize, -1, MemoryTag.NATIVE_DEFAULT, CairoConfiguration.O_NONE);
                     MemoryCMARW auxMemDest = new MemoryCMARWImpl(ff, auxPathDest.$(), pageSize, -1, MemoryTag.NATIVE_DEFAULT, CairoConfiguration.O_NONE)) {

                    auxMemDest.extend(2 * rowCount * 8L + 8L);
                    dataMemDest.extend(dataMemA.getAppendOffset() + dataMemB.getAppendOffset());

<<<<<<< HEAD
                    Vect.oooMergeCopyStrColumnChecked(index.getAddress(), 2 * rowCount,
=======
                    Vect.oooMergeCopyStrColumn(index.getAddress(), 2 * rowCount,
>>>>>>> 5b50a4f7
                            auxMemA.addressOf(0), dataMemA.addressOf(0),
                            auxMemB.addressOf(0), dataMemB.addressOf(0),
                            auxMemDest.addressOf(0), dataMemDest.addressOf(0),
                            0);


                    strings = strColAsStringArray(dataMemDest, auxMemDest, rowCount * 2);
                    for (int i = 0; i < rowCount; i++) {
                        if (i % nullModB == 0) {
                            Assert.assertNull(strings[i * 2]);
                        } else {
                            sink.clear();
                            sink.repeat("b", i % maxLen);
                            TestUtils.assertEquals(sink, strings[i * 2]);
                        }

                        if (i % nullModA == 0) {
                            Assert.assertNull(strings[i * 2 + 1]);
                        } else {
                            sink.clear();
                            sink.repeat("a", i % maxLen);
                            TestUtils.assertEquals(sink, strings[i * 2 + 1]);
                        }
                    }
                }
            }
        });
    }

    @Test
    public void testOooMergeCopyVarcharColumn() throws Exception {
        TestUtils.assertMemoryLeak(() -> {

            // todo: shuffle vectors
            int rowCount = 10_000;
            FilesFacade ff = TestFilesFacadeImpl.INSTANCE;
            long pageSize = Files.PAGE_SIZE;
            try (Path dataPathA = new Path().of(temp.newFile().getAbsolutePath());
                 Path auxPathA = new Path().of(temp.newFile().getAbsolutePath());
                 Path dataPathB = new Path().of(temp.newFile().getAbsolutePath());
                 Path auxPathB = new Path().of(temp.newFile().getAbsolutePath());
                 DirectLongList index = new DirectLongList(rowCount * 4, MemoryTag.NATIVE_DEFAULT);
                 MemoryCMARW dataMemA = new MemoryCMARWImpl(ff, dataPathA.$(), pageSize, -1, MemoryTag.NATIVE_DEFAULT, CairoConfiguration.O_NONE);
                 MemoryCMARW auxMemA = new MemoryCMARWImpl(ff, auxPathA.$(), pageSize, -1, MemoryTag.NATIVE_DEFAULT, CairoConfiguration.O_NONE);
                 MemoryCMARW dataMemB = new MemoryCMARWImpl(ff, dataPathB.$(), pageSize, -1, MemoryTag.NATIVE_DEFAULT, CairoConfiguration.O_NONE);
                 MemoryCMARW auxMemB = new MemoryCMARWImpl(ff, auxPathB.$(), pageSize, -1, MemoryTag.NATIVE_DEFAULT, CairoConfiguration.O_NONE)) {

                StringSink sink = new StringSink();
                Utf8StringSink utf8Sink = new Utf8StringSink();
                int maxLen = 50; // exclusive
                int nullModA = 17;
                int nullModB = 23;
                for (int i = 0; i < rowCount; i++) {
                    int len = i % maxLen;

                    if (i % nullModA == 0) {
                        VarcharTypeDriver.appendValue(auxMemA, dataMemA, null);
                    } else {
                        utf8Sink.clear();
                        utf8Sink.repeat('a', len);
                        VarcharTypeDriver.appendValue(auxMemA, dataMemA, utf8Sink);
                    }

                    if (i % nullModB == 0) {
                        VarcharTypeDriver.appendValue(auxMemB, dataMemB, null);
                    } else {
                        utf8Sink.clear();
                        utf8Sink.repeat('b', len);
                        VarcharTypeDriver.appendValue(auxMemB, dataMemB, utf8Sink);
                    }
                    index.add(i * 2); // rowA synthetic timestamp
                    index.add(i); // rowA index

                    index.add(i * 2 + 1); // rowB synthetic timestamp
                    index.add(i | 1L << 63); // rowB index
                }

                String[] strings = varcharColAsStringArray(dataMemA, auxMemA, rowCount);
                for (int i = 0; i < rowCount; i++) {
                    if (i % nullModA == 0) {
                        Assert.assertNull(strings[i]);
                    } else {
                        sink.clear();
                        sink.repeat("a", i % maxLen);
                        TestUtils.assertEquals(sink, strings[i]);
                    }
                }

                strings = varcharColAsStringArray(dataMemB, auxMemB, rowCount);
                for (int i = 0; i < rowCount; i++) {
                    if (i % nullModB == 0) {
                        Assert.assertNull(strings[i]);
                    } else {
                        sink.clear();
                        sink.repeat("b", i % maxLen);
                        TestUtils.assertEquals(sink, strings[i]);
                    }
                }

                try (Path dataPathDest = new Path().of(temp.newFile().getAbsolutePath());
                     Path auxPathDest = new Path().of(temp.newFile().getAbsolutePath());
                     MemoryCMARW dataMemDest = new MemoryCMARWImpl(ff, dataPathDest.$(), pageSize, -1, MemoryTag.NATIVE_DEFAULT, CairoConfiguration.O_NONE);
                     MemoryCMARW auxMemDest = new MemoryCMARWImpl(ff, auxPathDest.$(), pageSize, -1, MemoryTag.NATIVE_DEFAULT, CairoConfiguration.O_NONE)) {

                    auxMemDest.extend(2 * rowCount * 16L);
                    dataMemDest.extend(dataMemA.getAppendOffset() + dataMemB.getAppendOffset());

                    Vect.oooMergeCopyVarcharColumn(index.getAddress(), 2 * rowCount,
                            auxMemA.addressOf(0), dataMemA.addressOf(0),
                            auxMemB.addressOf(0), dataMemB.addressOf(0),
                            auxMemDest.addressOf(0), dataMemDest.addressOf(0),
                            0);

                    strings = varcharColAsStringArray(dataMemDest, auxMemDest, rowCount * 2);
                    for (int i = 0; i < rowCount; i++) {
                        if (i % nullModB == 0) {
                            Assert.assertNull(strings[i * 2]);
                        } else {
                            sink.clear();
                            sink.repeat("b", i % maxLen);
                            TestUtils.assertEquals(sink, strings[i * 2]);
                        }

                        if (i % nullModA == 0) {
                            Assert.assertNull(strings[i * 2 + 1]);
                        } else {
                            sink.clear();
                            sink.repeat("a", i % maxLen);
                            TestUtils.assertEquals(sink, strings[i * 2 + 1]);
                        }
                    }
                }
            }
        });
    }

    @Test
    public void testQuickSort1M() throws Exception {
        TestUtils.assertMemoryLeak(() -> {
            rnd = TestUtils.generateRandom(null);
            testQuickSort(1_000_000);
        });
    }

    @Test
    public void testReshuffleInt64() throws Exception {
        TestUtils.assertMemoryLeak(() -> {
            int[] sizes = new int[]{0, 1, 3, 4, 5, 1024 * 1024 + 2};
            int typeBytes = Long.BYTES;
            int maxSize = sizes[sizes.length - 1];
            long buffSize = maxSize * typeBytes;

            int indexBuffSize = maxSize * Long.BYTES * 2;
            long index = Unsafe.malloc(indexBuffSize, MemoryTag.NATIVE_DEFAULT);
            long dst = Unsafe.malloc(buffSize, MemoryTag.NATIVE_DEFAULT);
            long src = Unsafe.malloc(buffSize, MemoryTag.NATIVE_DEFAULT);

            for (int i = 0; i < maxSize; i++) {
                long offset = (2 * i + 1) * Long.BYTES;
                long expected = (i % 2 == 0) ? i + 1 : i - 1;
                Unsafe.getUnsafe().putLong(index + offset, expected);
            }

            for (int i = 0; i < maxSize; i++) {
                Unsafe.getUnsafe().putLong(src + i * Long.BYTES, i);
            }

            try {
                for (int size : sizes) {
                    Vect.indexReshuffle64Bit(src, dst, index, size);

                    for (int i = 0; i < size; i++) {
                        long actual = Unsafe.getUnsafe().getLong(dst + i * typeBytes);
                        long expected = (i % 2 == 0) ? i + 1 : i - 1;
                        if (expected != actual) {
                            Assert.assertEquals("Failed to init reshuffle size=" + size
                                    + ", expected=" + expected + ", pos=" + i, expected, actual);
                        }
                    }
                }
            } finally {
                Unsafe.free(index, indexBuffSize, MemoryTag.NATIVE_DEFAULT);
                Unsafe.free(src, buffSize, MemoryTag.NATIVE_DEFAULT);
                Unsafe.free(dst, buffSize, MemoryTag.NATIVE_DEFAULT);
            }
        });
    }

    @Test
    public void testSetMemoryVanillaDouble() throws Exception {
        TestUtils.assertMemoryLeak(() -> {
            int[] sizes = new int[]{0, 1, 3, 4, 5, 7, 15, 20, 1024 * 1024, 1024 * 1024 + 1, 2_000_000, 10_000_000};
            double[] values = new double[]{-1, 0, 1, Double.MIN_VALUE, Double.MAX_VALUE, Double.NaN, 1.0023455};
            int typeBytes = Double.BYTES;
            long buffSize = sizes[sizes.length - 1] * typeBytes;
            long buffer = Unsafe.malloc(buffSize, MemoryTag.NATIVE_DEFAULT);

            try {
                for (int size : sizes) {
                    for (double val : values) {
                        Vect.setMemoryDouble(buffer, val, size);
                        for (int i = 0; i < size; i++) {
                            double actual = Unsafe.getUnsafe().getDouble(buffer + i * typeBytes);
                            if (val != actual && !(Double.isNaN(val) && Double.isNaN(actual))) {
                                Assert.assertEquals("Failed to set for size=" + size + ", value=" + val + ", pos=" + i, val, actual, 1E-24);
                            }
                        }
                    }
                }
            } finally {
                Unsafe.free(buffer, buffSize, MemoryTag.NATIVE_DEFAULT);
            }
        });
    }

    @Test
    public void testSetMemoryVanillaFloat() throws Exception {
        TestUtils.assertMemoryLeak(() -> {
            int[] sizes = new int[]{0, 1, 3, 4, 5, 6, 7, 8, 10, 12, 15, 19, 1024 * 1024, 1024 * 1024 + 1, 2_000_000, 10_000_000};
            float[] values = new float[]{-1, 0, 1, Float.MIN_VALUE, Float.MAX_VALUE, Float.NaN, 1.0023455f};
            int typeBytes = Float.BYTES;
            long buffSize = sizes[sizes.length - 1] * typeBytes;
            long buffer = Unsafe.malloc(buffSize, MemoryTag.NATIVE_DEFAULT);

            try {
                for (int size : sizes) {
                    for (float val : values) {
                        Vect.setMemoryFloat(buffer, val, size);
                        for (int i = 0; i < size; i++) {
                            float actual = Unsafe.getUnsafe().getFloat(buffer + i * typeBytes);
                            if (val != actual && !(Float.isNaN(val) && Float.isNaN(actual))) {
                                Assert.assertEquals("Failed to set for size=" + size + ", value=" + val + ", pos=" + i, val, actual, 1E-20);
                            }
                        }
                    }
                }
            } finally {
                Unsafe.free(buffer, buffSize, MemoryTag.NATIVE_DEFAULT);
            }
        });
    }

    @Test
    public void testSetMemoryVanillaInt() throws Exception {
        TestUtils.assertMemoryLeak(() -> {
            int[] sizes = new int[]{0, 1, 3, 4, 5, 6, 7, 8, 10, 12, 15, 19, 1024 * 1024, 1024 * 1024 + 1, 2_000_000, 10_000_000};
            int[] values = new int[]{-1, 0, 1, Integer.MIN_VALUE, Integer.MAX_VALUE, 0xabcd};
            int typeBytes = Integer.BYTES;
            long buffSize = sizes[sizes.length - 1] * typeBytes;
            long buffer = Unsafe.malloc(buffSize, MemoryTag.NATIVE_DEFAULT);

            try {
                for (int size : sizes) {
                    for (int val : values) {
                        Vect.setMemoryInt(buffer, val, size);
                        for (int i = 0; i < size; i++) {
                            long actual = Unsafe.getUnsafe().getInt(buffer + i * typeBytes);
                            if (val != actual) {
                                Assert.assertEquals("Failed to set for size=" + size + ", value=" + val + ", pos=" + i, val, actual);
                            }
                        }
                    }
                }
            } finally {
                Unsafe.free(buffer, buffSize, MemoryTag.NATIVE_DEFAULT);
            }
        });
    }

    @Test
    public void testSetMemoryVanillaLong() throws Exception {
        TestUtils.assertMemoryLeak(() -> {
            int[] sizes = new int[]{0, 1, 3, 4, 5, 7, 9, 15, 20, 1024 * 1024 - 1, 1024 * 1024, 1024 * 1024 + 1, 2_000_000, 10_000_000};
            long[] values = new long[]{-1, 0, 1, Long.MIN_VALUE, Long.MAX_VALUE, 0xabcd};
            long buffSize = sizes[sizes.length - 1] * Long.BYTES;
            long buffer = Unsafe.malloc(buffSize, MemoryTag.NATIVE_DEFAULT);

            try {
                for (int size : sizes) {
                    for (long val : values) {
                        Vect.setMemoryLong(buffer, val, size);
                        for (int i = 0; i < size; i++) {
                            long actual = Unsafe.getUnsafe().getLong(buffer + i * Long.BYTES);
                            if (val != actual) {
                                Assert.assertEquals("Failed to set for size=" + size + ", value=" + val + ", pos=" + i, val, actual);
                            }
                        }
                    }
                }
            } finally {
                Unsafe.free(buffer, buffSize, MemoryTag.NATIVE_DEFAULT);
            }
        });
    }

    @Test
    public void testSetMemoryVanillaShort() throws Exception {
        TestUtils.assertMemoryLeak(() -> {
            int[] sizes = new int[]{1, 3, 4, 5, 6, 7, 8, 10, 12, 15, 19, 1024 * 1024, 1024 * 1024 + 1, 2_000_000, 10_000_000};
            int[] offsetBytes = new int[]{4};
            int maxOffset = 16;

            short[] values = new short[]{-1, 0, 1, Short.MIN_VALUE, Short.MAX_VALUE, 0xabc};
            int typeBytes = Short.BYTES;
            long buffSize = sizes[sizes.length - 1] * typeBytes + maxOffset;
            long buffer = Unsafe.malloc(buffSize, MemoryTag.NATIVE_DEFAULT);

            try {
                for (int offset : offsetBytes) {
                    for (int size : sizes) {
                        for (short val : values) {
                            Vect.setMemoryShort(buffer + offset, val, size);
                            for (int i = 0; i < size; i++) {
                                short actual = Unsafe.getUnsafe().getShort(buffer + offset + i * typeBytes);
                                if (val != actual) {
                                    Assert.assertEquals("Failed to set for size=" + size + ", value=" + val + ", pos=" + i, val, actual);
                                }
                            }
                        }
                    }
                }
            } finally {
                Unsafe.free(buffer, buffSize, MemoryTag.NATIVE_DEFAULT);
            }
        });
    }

    @Test
    public void testSort1M() throws Exception {
        TestUtils.assertMemoryLeak(() -> {
            rnd = TestUtils.generateRandom(null);
            testSort(10_000_000);
        });
    }

    @Test
    public void testSortAB10M() throws Exception {
        TestUtils.assertMemoryLeak(() -> {
            rnd = TestUtils.generateRandom(null);
            int split = rnd.nextInt(10_000_000);
            testSortAB(10_000_000 - split, split);
        });
    }

    @Test
    public void testSortAEmptyA() throws Exception {
        TestUtils.assertMemoryLeak(() -> {
            testSortAB(10_000, 0);
        });
    }

    @Test
    public void testSortAEmptyB() throws Exception {
        TestUtils.assertMemoryLeak(() -> {
            testSortAB(1_000, 0);
        });
    }

    @Test
    public void testSortFour() throws Exception {
        TestUtils.assertMemoryLeak(() -> {
            for (int i = 0; i < 100; i++) {
                testSort(4);
            }
        });
    }

    @Test
    public void testSortOne() throws Exception {
        TestUtils.assertMemoryLeak(() -> {
            final long indexAddr = Unsafe.malloc(2 * Long.BYTES, MemoryTag.NATIVE_DEFAULT);
            try {
                seedMem2Longs(1, indexAddr);
                long expected = Unsafe.getUnsafe().getLong(indexAddr);
<<<<<<< HEAD
                Vect.sortLongIndexAscInPlaceChecked(indexAddr, 1);
=======
                Vect.sortLongIndexAscInPlace(indexAddr, 1);
>>>>>>> 5b50a4f7
                Assert.assertEquals(expected, Unsafe.getUnsafe().getLong(indexAddr));
            } finally {
                Unsafe.free(indexAddr, 2 * Long.BYTES, MemoryTag.NATIVE_DEFAULT);
            }
        });
    }

    private static long getIndexChecked(DirectLongList keyList, long p) {
        Assert.assertTrue("key index not in expected range", p >= 0 && p < keyList.size());
        return keyList.get(p);
    }

    private static String printMergeIndex(DirectLongList dest) {
        StringSink sink = new StringSink();
        for (int i = 0; i < dest.size(); i += 2) {
            long bit_index = getIndexChecked(dest, i + 1);
            char bit = bit_index < 0 ? 's' : 'i';
            long index = bit_index & ~(1L << 63);
            if (i > 0) {
                sink.put(", ");
            }
            sink.put(getIndexChecked(dest, i)).put(' ').put(index).put(':').put(bit);
        }
        return sink.toString();
    }

    private void assertEqualLongs(long expected, long actual, int longCount) {
        for (int i = 0; i < longCount; i++) {
            if (Unsafe.getUnsafe().getLong(expected + i * 8L) != Unsafe.getUnsafe().getLong(actual + i * 8L)) {
                Assert.assertEquals("Longs at " + i + " are not equal", Unsafe.getUnsafe().getLong(expected + i * 8L), Unsafe.getUnsafe().getLong(actual + i * 8L));
            }
        }
    }

    private void assertIndexAsc(int count, long indexAddr) {
        long v = Unsafe.getUnsafe().getLong(indexAddr);
        for (int i = 1; i < count; i++) {
            long next = Unsafe.getUnsafe().getLong(indexAddr + i * 2L * Long.BYTES);
            Assert.assertTrue(next >= v);
            v = next;
        }
    }

    private void assertIndexAsc(int count, long indexAddr, long initialAddrA, long initialAddrB) {
        long v = Unsafe.getUnsafe().getLong(indexAddr);
        for (int i = 1; i < count; i++) {
            long ts = Unsafe.getUnsafe().getLong(indexAddr + i * 2L * Long.BYTES);
            long idx = Unsafe.getUnsafe().getLong(indexAddr + i * 2L * Long.BYTES + Long.BYTES);
            Assert.assertTrue(ts >= v);
            if (idx < 0) {
                Assert.assertEquals(ts, Unsafe.getUnsafe().getLong(initialAddrA + idx * Long.BYTES));
            } else {
                idx = (idx << 1) >> 1;
                Assert.assertEquals(ts, Unsafe.getUnsafe().getLong(initialAddrB + idx * 2L * Long.BYTES));
            }

            v = ts;
        }
    }

    private int getNextDistinctIndex(LongList sortedList, int nextIndex, long expectedValue) {
        //noinspection StatementWithEmptyBody
        while (sortedList.get(++nextIndex) == expectedValue) ;
        return nextIndex;
    }

    private String printTsIndexWithDedupKey(DirectLongList tsIndex, DirectLongList key) {
        StringSink sink = new StringSink();
        for (int i = 0; i < tsIndex.size() / 2; i++) {
            if (i > 0) {
                sink.put(", ");
            }

            long tsVal = getIndexChecked(tsIndex, i * 2L);
            long value = getIndexChecked(key, i / 2);
            int keyVal = i % 2 == 1 ? Numbers.decodeHighInt(value) : Numbers.decodeLowInt(value);
            sink.put(tsVal).put(':').put(keyVal);
        }
        return sink.toString();
    }

    private String printTsWithDedupKey(DirectLongList ts, DirectLongList key) {
        StringSink sink = new StringSink();
        for (int i = 0; i < ts.size(); i++) {
            if (i > 0) {
                sink.put(", ");
            }

            long tsVal = getIndexChecked(ts, i);
            long value = getIndexChecked(key, i / 2);
            int keyVal = i % 2 == 1 ? Numbers.decodeHighInt(value) : Numbers.decodeLowInt(value);
            sink.put(tsVal).put(':').put(keyVal);
        }
        return sink.toString();
    }

    private long seedAndSort(int count) {
        final long indexAddr = Unsafe.malloc(count * 2L * Long.BYTES, MemoryTag.NATIVE_DEFAULT);
        seedMem2Longs(count, indexAddr);
        Vect.sortLongIndexAscInPlaceChecked(indexAddr, count);
        return indexAddr;
    }

    private void seedMem1Long(int count, long p) {
        for (int i = 0; i < count; i++) {
            final long z = rnd.nextPositiveLong();
            Unsafe.getUnsafe().putLong(p + (long) i * Long.BYTES, z);
        }
    }

    private void seedMem2Longs(int count, long p) {
        for (int i = 0; i < count; i++) {
            final long z = rnd.nextPositiveLong();
            Unsafe.getUnsafe().putLong(p + i * 2L * Long.BYTES, z);
            Unsafe.getUnsafe().putLong(p + i * 2L * Long.BYTES + 8, i);
        }
    }

    private String[] strColAsStringArray(MemoryCMARW dataMemA, MemoryCMARW auxMemA, int rowCount) {
        String[] strings = new String[rowCount];
        for (int i = 0; i < rowCount; i++) {
            CharSequence cs = dataMemA.getStrA(auxMemA.getLong(i * 8L));
            strings[i] = Chars.toString(cs);
        }
        return strings;
    }

    private void testQuickSort(int count) {
        final int size = count * 2 * Long.BYTES;
        final long indexAddr = Unsafe.malloc(size, MemoryTag.NATIVE_DEFAULT);
        try {
            seedMem2Longs(count, indexAddr);
            Vect.quickSortLongIndexAscInPlaceChecked(indexAddr, count);
            assertIndexAsc(count, indexAddr);
        } finally {
            Unsafe.free(indexAddr, size, MemoryTag.NATIVE_DEFAULT);
        }
    }

    private void testSort(int count) {
        final int size = count * 2 * Long.BYTES;
        final long indexAddr = Unsafe.malloc(size, MemoryTag.NATIVE_DEFAULT);
        try {
            seedMem2Longs(count, indexAddr);
            Vect.sortLongIndexAscInPlaceChecked(indexAddr, count);
            assertIndexAsc(count, indexAddr);
        } finally {
            Unsafe.free(indexAddr, size, MemoryTag.NATIVE_DEFAULT);
        }
    }

    private void testSortAB(int aCount, int bCount) {
        final int sizeA = aCount * 2 * Long.BYTES;
        final int sizeB = bCount * 2 * Long.BYTES;

        final int resultSize = sizeA + sizeB;
        final long aAddr = Unsafe.malloc(resultSize, MemoryTag.NATIVE_DEFAULT);
        final long bAddr = Unsafe.malloc(sizeB, MemoryTag.NATIVE_DEFAULT);
        final long cpyAddr = Unsafe.malloc(resultSize, MemoryTag.NATIVE_DEFAULT);
        final long aAddrCopy = Unsafe.malloc(sizeA, MemoryTag.NATIVE_DEFAULT);
        final long bAddrCopy = Unsafe.malloc(sizeB, MemoryTag.NATIVE_DEFAULT);

        try {
            seedMem1Long(aCount, aAddr);
            seedMem2Longs(bCount, bAddr);

            Vect.memcpy(aAddrCopy, aAddr, sizeA);
            Vect.memcpy(bAddrCopy, bAddr, sizeB);

            Vect.radixSortABLongIndexAscChecked(aAddr, aCount, bAddr, bCount, aAddr, cpyAddr);
            assertIndexAsc(aCount + bCount, aAddr, aAddrCopy, bAddrCopy);
        } finally {
            Unsafe.free(aAddr, resultSize, MemoryTag.NATIVE_DEFAULT);
            Unsafe.free(bAddr, sizeB, MemoryTag.NATIVE_DEFAULT);
            Unsafe.free(cpyAddr, resultSize, MemoryTag.NATIVE_DEFAULT);
            Unsafe.free(aAddrCopy, sizeA, MemoryTag.NATIVE_DEFAULT);
            Unsafe.free(bAddrCopy, sizeB, MemoryTag.NATIVE_DEFAULT);
        }
    }

    private String[] varcharColAsStringArray(MemoryCMARW dataMemA, MemoryCMARW auxMemA, int rowCount) {
        String[] strings = new String[rowCount];
        StringSink sink = new StringSink();
        for (int i = 0; i < rowCount; i++) {
            Utf8Sequence utf8Sequence = VarcharTypeDriver.getSplitValue(auxMemA, dataMemA, i, 1);
            if (utf8Sequence == null) {
                strings[i] = null;
            } else {
                sink.clear();
                sink.put(utf8Sequence);
                strings[i] = Chars.toString(sink);
            }
        }
        return strings;
    }

    static {
        Os.init();
        Net.init();
    }
}<|MERGE_RESOLUTION|>--- conflicted
+++ resolved
@@ -142,11 +142,7 @@
                 for (int i = 0; i < nMax; i++) {
                     final long size = i * testCase.sizeBytes;
                     final long ptr = Unsafe.malloc(size, MemoryTag.NATIVE_DEFAULT);
-<<<<<<< HEAD
-                    Vect.memsetChecked(ptr, size, 0);
-=======
                     Vect.memset(ptr, size, 0);
->>>>>>> 5b50a4f7
                     try {
                         testCase.run(ptr, i);
                     } finally {
@@ -946,11 +942,7 @@
                     auxMemDest.extend(2 * rowCount * 8L + 8L);
                     dataMemDest.extend(dataMemA.getAppendOffset() + dataMemB.getAppendOffset());
 
-<<<<<<< HEAD
-                    Vect.oooMergeCopyStrColumnChecked(index.getAddress(), 2 * rowCount,
-=======
                     Vect.oooMergeCopyStrColumn(index.getAddress(), 2 * rowCount,
->>>>>>> 5b50a4f7
                             auxMemA.addressOf(0), dataMemA.addressOf(0),
                             auxMemB.addressOf(0), dataMemB.addressOf(0),
                             auxMemDest.addressOf(0), dataMemDest.addressOf(0),
@@ -1325,11 +1317,7 @@
             try {
                 seedMem2Longs(1, indexAddr);
                 long expected = Unsafe.getUnsafe().getLong(indexAddr);
-<<<<<<< HEAD
-                Vect.sortLongIndexAscInPlaceChecked(indexAddr, 1);
-=======
                 Vect.sortLongIndexAscInPlace(indexAddr, 1);
->>>>>>> 5b50a4f7
                 Assert.assertEquals(expected, Unsafe.getUnsafe().getLong(indexAddr));
             } finally {
                 Unsafe.free(indexAddr, 2 * Long.BYTES, MemoryTag.NATIVE_DEFAULT);
@@ -1429,7 +1417,7 @@
     private long seedAndSort(int count) {
         final long indexAddr = Unsafe.malloc(count * 2L * Long.BYTES, MemoryTag.NATIVE_DEFAULT);
         seedMem2Longs(count, indexAddr);
-        Vect.sortLongIndexAscInPlaceChecked(indexAddr, count);
+        Vect.sortLongIndexAscInPlace(indexAddr, count);
         return indexAddr;
     }
 
@@ -1462,7 +1450,7 @@
         final long indexAddr = Unsafe.malloc(size, MemoryTag.NATIVE_DEFAULT);
         try {
             seedMem2Longs(count, indexAddr);
-            Vect.quickSortLongIndexAscInPlaceChecked(indexAddr, count);
+            Vect.quickSortLongIndexAscInPlace(indexAddr, count);
             assertIndexAsc(count, indexAddr);
         } finally {
             Unsafe.free(indexAddr, size, MemoryTag.NATIVE_DEFAULT);
@@ -1474,7 +1462,7 @@
         final long indexAddr = Unsafe.malloc(size, MemoryTag.NATIVE_DEFAULT);
         try {
             seedMem2Longs(count, indexAddr);
-            Vect.sortLongIndexAscInPlaceChecked(indexAddr, count);
+            Vect.sortLongIndexAscInPlace(indexAddr, count);
             assertIndexAsc(count, indexAddr);
         } finally {
             Unsafe.free(indexAddr, size, MemoryTag.NATIVE_DEFAULT);
@@ -1499,7 +1487,7 @@
             Vect.memcpy(aAddrCopy, aAddr, sizeA);
             Vect.memcpy(bAddrCopy, bAddr, sizeB);
 
-            Vect.radixSortABLongIndexAscChecked(aAddr, aCount, bAddr, bCount, aAddr, cpyAddr);
+            Vect.radixSortABLongIndexAsc(aAddr, aCount, bAddr, bCount, aAddr, cpyAddr);
             assertIndexAsc(aCount + bCount, aAddr, aAddrCopy, bAddrCopy);
         } finally {
             Unsafe.free(aAddr, resultSize, MemoryTag.NATIVE_DEFAULT);
