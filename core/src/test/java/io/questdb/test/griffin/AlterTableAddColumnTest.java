/*******************************************************************************
 *     ___                  _   ____  ____
 *    / _ \ _   _  ___  ___| |_|  _ \| __ )
 *   | | | | | | |/ _ \/ __| __| | | |  _ \
 *   | |_| | |_| |  __/\__ \ |_| |_| | |_) |
 *    \__\_\\__,_|\___||___/\__|____/|____/
 *
 *  Copyright (c) 2014-2019 Appsicle
 *  Copyright (c) 2019-2024 QuestDB
 *
 *  Licensed under the Apache License, Version 2.0 (the "License");
 *  you may not use this file except in compliance with the License.
 *  You may obtain a copy of the License at
 *
 *  http://www.apache.org/licenses/LICENSE-2.0
 *
 *  Unless required by applicable law or agreed to in writing, software
 *  distributed under the License is distributed on an "AS IS" BASIS,
 *  WITHOUT WARRANTIES OR CONDITIONS OF ANY KIND, either express or implied.
 *  See the License for the specific language governing permissions and
 *  limitations under the License.
 *
 ******************************************************************************/

package io.questdb.test.griffin;

import io.questdb.cairo.CairoConfiguration;
import io.questdb.cairo.CairoEngine;
import io.questdb.cairo.EntryUnavailableException;
import io.questdb.cairo.SymbolMapReader;
import io.questdb.cairo.TableReader;
import io.questdb.cairo.TableWriter;
import io.questdb.griffin.SqlCompiler;
import io.questdb.griffin.SqlCompilerImpl;
import io.questdb.griffin.SqlException;
import io.questdb.test.AbstractCairoTest;
import io.questdb.test.cairo.DefaultTestCairoConfiguration;
import io.questdb.test.tools.TestUtils;
import org.junit.Assert;
import org.junit.Test;

import java.util.concurrent.CountDownLatch;
import java.util.concurrent.CyclicBarrier;
import java.util.concurrent.TimeUnit;
import java.util.concurrent.atomic.AtomicInteger;

public class AlterTableAddColumnTest extends AbstractCairoTest {

    @Test
    public void testAdd2ColumnsWithoutUsingColumnKeywordAndUsingNotNullKeyword() throws Exception {
        assertMemoryLeak(
                () -> {
                    createX();

                    execute("alter table x add mycol int not null, mycol2 int");

                    assertQueryNoLeakCheck(
                            "c\tmycol\tmycol2\n" +
                                    "XYZ\tnull\tnull\n" +
                                    "ABC\tnull\tnull\n" +
                                    "ABC\tnull\tnull\n" +
                                    "XYZ\tnull\tnull\n" +
                                    "\tnull\tnull\n" +
                                    "CDE\tnull\tnull\n" +
                                    "CDE\tnull\tnull\n" +
                                    "ABC\tnull\tnull\n" +
                                    "\tnull\tnull\n" +
                                    "XYZ\tnull\tnull\n",
                            "select c, mycol, mycol2 from x"
                    );
                }
        );
    }

    @Test
    public void testAddBadColumnNameBackSlash() throws Exception {
        assertFailure("alter table x add column \\", 25, "new column name contains invalid characters");
    }

    @Test
    public void testAddBadColumnNameDot() throws Exception {
        assertFailure("alter table x add column .", 25, "new column name contains invalid characters");
    }

    @Test
    public void testAddBadColumnNameFwdSlash() throws Exception {
        assertFailure("alter table x add column /", 25, "new column name contains invalid characters");
    }

    @Test
    public void testAddBadSyntax() throws Exception {
        assertFailure("alter table x add column abc int k", 33, "',' expected");
    }

    @Test
    public void testAddBusyTable() throws Exception {
        assertMemoryLeak(() -> {
            CountDownLatch allHaltLatch = new CountDownLatch(1);
            try {
                createX();
                AtomicInteger errorCounter = new AtomicInteger();

                // start a thread that would lock table we
                // about to alter
                CyclicBarrier startBarrier = new CyclicBarrier(2);
                CountDownLatch haltLatch = new CountDownLatch(1);
                new Thread(() -> {
                    try (TableWriter ignore = getWriter("x")) {
                        // make sure writer is locked before test begins
                        startBarrier.await();
                        // make sure we don't release writer until main test finishes
                        Assert.assertTrue(haltLatch.await(5, TimeUnit.SECONDS));
                    } catch (Throwable e) {
<<<<<<< HEAD
                        //noinspection CallToPrintStackTrace
                        e.printStackTrace();
=======
                        e.printStackTrace(System.out);
>>>>>>> 2d5aedf0
                        errorCounter.incrementAndGet();
                    } finally {
                        engine.clear();
                        allHaltLatch.countDown();
                    }
                }).start();

                startBarrier.await();
                try {
                    execute("alter table x add column xx int", sqlExecutionContext);
                    Assert.fail();
                } finally {
                    haltLatch.countDown();
                }
            } catch (EntryUnavailableException e) {
                TestUtils.assertContains(e.getFlyweightMessage(), "table busy");
            }

            Assert.assertTrue(allHaltLatch.await(2, TimeUnit.SECONDS));
        });
    }

    @Test
    public void testAddColumn() throws Exception {
        assertMemoryLeak(
                () -> {
                    createX();

                    execute("alter table x add column mycol int");

                    assertQueryNoLeakCheck(
                            "c\tmycol\n" +
                                    "XYZ\tnull\n" +
                                    "ABC\tnull\n" +
                                    "ABC\tnull\n" +
                                    "XYZ\tnull\n" +
                                    "\tnull\n" +
                                    "CDE\tnull\n" +
                                    "CDE\tnull\n" +
                                    "ABC\tnull\n" +
                                    "\tnull\n" +
                                    "XYZ\tnull\n",
                            "select c, mycol from x"
                    );
                }
        );
    }

    @Test
<<<<<<< HEAD
    public void testAddColumnINotExistsWithMissingNotToken() throws Exception {
        assertFailure("alter table x add column if exists b int", 28, "'not' expected");
    }

    @Test
    public void testAddColumnIfNoExistsUnexpectedToken() throws Exception {
        assertFailure("alter table x add column if not a int", 32,
                "unexpected token 'a' for if not exists");
=======
    public void testAddColumnIfNoExistsUnexpectedToken() throws Exception {
        assertFailure("alter table x add column if not a int", 32,
                "unexpected token 'a' for if not exists"
        );
>>>>>>> 2d5aedf0
    }

    @Test
    public void testAddColumnIfNotExists() throws Exception {
        createX();
        execute("alter table x add column if not exists a int");
        execute("alter table x add column description string");
    }

    @Test
<<<<<<< HEAD
=======
    public void testAddColumnIfNotExistsWithMissingNotToken() throws Exception {
        assertFailure("alter table x add column if exists b int", 28, "'not' expected");
    }

    @Test
>>>>>>> 2d5aedf0
    public void testAddColumnUpperCase() throws Exception {
        assertMemoryLeak(
                () -> {
                    createX();

                    try {
                        execute("alter table x add column D int", sqlExecutionContext);
                        Assert.fail();
                    } catch (SqlException e) {
                        TestUtils.assertContains(e.getFlyweightMessage(), "column 'D' already exists");
                    }
                }
        );
    }

    @Test
    public void testAddColumnWithQuotedColumnName() throws Exception {
        assertMemoryLeak(
                () -> {
                    createX();

                    execute("alter table x add \"mycol\" int not null");

                    assertQueryNoLeakCheck(
                            "c\tmycol\n" +
                                    "XYZ\tnull\n" +
                                    "ABC\tnull\n" +
                                    "ABC\tnull\n" +
                                    "XYZ\tnull\n" +
                                    "\tnull\n" +
                                    "CDE\tnull\n" +
                                    "CDE\tnull\n" +
                                    "ABC\tnull\n" +
                                    "\tnull\n" +
                                    "XYZ\tnull\n",
                            "select c, mycol from x"
                    );
                }
        );
    }

    @Test
    public void testAddColumnWithQuotedColumnNameV2() throws Exception {
        assertMemoryLeak(
                () -> {
                    createX();

                    execute("alter table x add column \"mycol\" int not null");

                    assertQueryNoLeakCheck(
                            "c\tmycol\n" +
                                    "XYZ\tnull\n" +
                                    "ABC\tnull\n" +
                                    "ABC\tnull\n" +
                                    "XYZ\tnull\n" +
                                    "\tnull\n" +
                                    "CDE\tnull\n" +
                                    "CDE\tnull\n" +
                                    "ABC\tnull\n" +
                                    "\tnull\n" +
                                    "XYZ\tnull\n",
                            "select c, mycol from x"
                    );
                }
        );
    }

    @Test
    public void testAddColumnWithSpaceInName() throws Exception {
        assertMemoryLeak(
                () -> {
                    createX();

                    execute("alter table x add \"spa ce\" string");

                    assertQueryNoLeakCheck(
                            "c\tspa ce\n" +
                                    "XYZ\t\n" +
                                    "ABC\t\n" +
                                    "ABC\t\n" +
                                    "XYZ\t\n" +
                                    "\t\n" +
                                    "CDE\t\n" +
                                    "CDE\t\n" +
                                    "ABC\t\n" +
                                    "\t\n" +
                                    "XYZ\t\n",
                            "select c, \"spa ce\" from x"
                    );
                }
        );
    }

    @Test
    public void testAddColumnWithoutUsingColumnKeyword() throws Exception {
        assertMemoryLeak(
                () -> {
                    createX();

                    execute("alter table x add mycol int");

                    assertQueryNoLeakCheck(
                            "c\tmycol\n" +
                                    "XYZ\tnull\n" +
                                    "ABC\tnull\n" +
                                    "ABC\tnull\n" +
                                    "XYZ\tnull\n" +
                                    "\tnull\n" +
                                    "CDE\tnull\n" +
                                    "CDE\tnull\n" +
                                    "ABC\tnull\n" +
                                    "\tnull\n" +
                                    "XYZ\tnull\n",
                            "select c, mycol from x"
                    );
                }
        );
    }

    @Test
    public void testAddColumnWithoutUsingColumnKeywordAndUsingNotNullKeyword() throws Exception {
        assertMemoryLeak(
                () -> {
                    createX();

                    execute("alter table x add mycol int not null");

                    assertQueryNoLeakCheck(
                            "c\tmycol\n" +
                                    "XYZ\tnull\n" +
                                    "ABC\tnull\n" +
                                    "ABC\tnull\n" +
                                    "XYZ\tnull\n" +
                                    "\tnull\n" +
                                    "CDE\tnull\n" +
                                    "CDE\tnull\n" +
                                    "ABC\tnull\n" +
                                    "\tnull\n" +
                                    "XYZ\tnull\n",
                            "select c, mycol from x"
                    );
                }
        );
    }

    @Test
    public void testAddColumnWithoutUsingColumnKeywordAndUsingNullKeyword() throws Exception {
        assertMemoryLeak(
                () -> {
                    createX();

                    execute("alter table x add mycol int null");

                    assertQueryNoLeakCheck(
                            "c\tmycol\n" +
                                    "XYZ\tnull\n" +
                                    "ABC\tnull\n" +
                                    "ABC\tnull\n" +
                                    "XYZ\tnull\n" +
                                    "\tnull\n" +
                                    "CDE\tnull\n" +
                                    "CDE\tnull\n" +
                                    "ABC\tnull\n" +
                                    "\tnull\n" +
                                    "XYZ\tnull\n",
                            "select c, mycol from x"
                    );
                }
        );
    }

    @Test
    public void testAddDuplicateColumn() throws Exception {
        assertFailure("alter table x add column d int", 25, "column 'd' already exists");
    }

    @Test
    public void testAddDuplicateColumnIfNotExists() throws Exception {
        createX();
        execute("alter table x add column a int");
        execute("alter table x add column if not exists a int");
    }

    @Test
    public void testAddExpectColumnKeyword() throws Exception {
        assertFailure("alter table x add", 17, "'column' or column name");
    }

    @Test
    public void testAddExpectColumnName() throws Exception {
        assertFailure("alter table x add column", 24, "column name expected");
    }

    @Test
    public void testAddExpectColumnType() throws Exception {
        assertFailure("alter table x add column abc", 28, "column type expected");
    }

    @Test
    public void testAddInvalidType() throws Exception {
        assertFailure("alter table x add column abc blah", 29, "unsupported column type: blah");
    }

    @Test
    public void testAddSymbolCache() throws Exception {
        assertMemoryLeak(
                () -> {
                    createX();
                    engine.clear();

                    // create default configuration with nocache
                    CairoConfiguration configuration = new DefaultTestCairoConfiguration(root) {
                        @Override
                        public boolean getDefaultSymbolCacheFlag() {
                            return false;
                        }
                    };

                    try (CairoEngine engine = new CairoEngine(configuration)) {
                        try (SqlCompiler compiler = engine.getSqlCompiler()) {
                            execute(compiler, "alter table x add column meh symbol cache");

                            try (TableReader reader = getReader("x")) {
                                SymbolMapReader smr = reader.getSymbolMapReader(16);
                                Assert.assertNotNull(smr);
                                Assert.assertEquals(configuration.getDefaultSymbolCapacity(), smr.getSymbolCapacity());
                                Assert.assertFalse(reader.getMetadata().isColumnIndexed(16));
                                Assert.assertEquals(configuration.getIndexValueBlockSize(), reader.getMetadata().getIndexValueBlockCapacity(16));
                                Assert.assertTrue(smr.isCached());
                            }

                            Assert.assertEquals(0, engine.getBusyWriterCount());
                            Assert.assertEquals(0, engine.getBusyReaderCount());
                        }
                    }
                });
    }

    @Test
    public void testAddSymbolCapacity() throws Exception {
        assertMemoryLeak(
                () -> {
                    createX();

                    execute("alter table x add column meh symbol capacity 2048");

                    try (TableReader reader = getReader("x")) {
                        SymbolMapReader smr = reader.getSymbolMapReader(16);
                        Assert.assertNotNull(smr);
                        Assert.assertEquals(2048, smr.getSymbolCapacity());
                        Assert.assertFalse(reader.getMetadata().isColumnIndexed(16));
                        Assert.assertEquals(configuration.getIndexValueBlockSize(), reader.getMetadata().getIndexValueBlockCapacity(16));
                        Assert.assertEquals(configuration.getDefaultSymbolCacheFlag(), smr.isCached());
                    }
                }
        );
    }

    @Test
    public void testAddSymbolExpectCapacity() throws Exception {
        assertFailure("alter table x add column abc symbol capacity", 44, "symbol capacity expected");
    }

    @Test
    public void testAddSymbolExpectCapacityTooHigh() throws Exception {
        assertFailure("alter table x add column abc symbol capacity 1073741825 nocache", 45, "max symbol capacity is");
    }

    @Test
    public void testAddSymbolExpectCapacityTooHigh2() throws Exception {
        // cached symbol capacity is lower due to JVM limits
        assertFailure("alter table x add column abc symbol capacity 1073741824", 45, "max cached symbol capacity is");
    }

    @Test
    public void testAddSymbolExpectCapacityTooLow() throws Exception {
        assertFailure("alter table x add column abc symbol capacity -100", 45, "min symbol capacity is");
    }

    @Test
    public void testAddSymbolExpectCapacityTooLow2() throws Exception {
        assertFailure("alter table x add column abc symbol capacity 1", 45, "min symbol capacity is");
    }

    @Test
    public void testAddSymbolExpectNumericCapacity() throws Exception {
        assertFailure("alter table x add column abc symbol capacity 1b", 45, "numeric capacity expected");
    }

    @Test
    public void testAddSymbolIncorrectCapacity() throws Exception {
        assertFailure("alter table x add column abc symbol capacity -", 46, "symbol capacity expected");
    }

    @Test
    public void testAddSymbolIndex() throws Exception {
        assertMemoryLeak(
                () -> {
                    createX();

                    execute("alter table x add column meh symbol index");

                    try (TableReader reader = getReader("x")) {
                        SymbolMapReader smr = reader.getSymbolMapReader(16);
                        Assert.assertNotNull(smr);
                        Assert.assertEquals(configuration.getDefaultSymbolCapacity(), smr.getSymbolCapacity());
                        Assert.assertTrue(reader.getMetadata().isColumnIndexed(16));
                        Assert.assertEquals(configuration.getIndexValueBlockSize(), reader.getMetadata().getIndexValueBlockCapacity(16));
                        Assert.assertEquals(configuration.getDefaultSymbolCacheFlag(), smr.isCached());
                    }
                }
        );
    }

    @Test
    public void testAddSymbolIndexCapacity() throws Exception {
        assertMemoryLeak(
                () -> {
                    createX();

                    execute("alter table x add column meh symbol index capacity 9000");

                    try (TableReader reader = getReader("x")) {
                        SymbolMapReader smr = reader.getSymbolMapReader(16);
                        Assert.assertNotNull(smr);
                        Assert.assertEquals(configuration.getDefaultSymbolCapacity(), smr.getSymbolCapacity());
                        Assert.assertTrue(reader.getMetadata().isColumnIndexed(16));
                        // power of 2
                        Assert.assertEquals(16384, reader.getMetadata().getIndexValueBlockCapacity(16));
                        Assert.assertEquals(configuration.getDefaultSymbolCacheFlag(), smr.isCached());
                    }
                }
        );
    }

    @Test
    public void testAddSymbolInvalidIndexCapacity() throws Exception {
        assertFailure("alter table x add column abc symbol index capacity a0", 51, "numeric capacity expected");
    }

    @Test
    public void testAddSymbolNoCache() throws Exception {
        assertMemoryLeak(
                () -> {
                    createX();

                    execute("alter table x add column meh symbol nocache");

                    try (TableReader reader = getReader("x")) {
                        SymbolMapReader smr = reader.getSymbolMapReader(16);
                        Assert.assertNotNull(smr);
                        Assert.assertEquals(configuration.getDefaultSymbolCapacity(), smr.getSymbolCapacity());
                        Assert.assertFalse(reader.getMetadata().isColumnIndexed(16));
                        Assert.assertEquals(configuration.getIndexValueBlockSize(), reader.getMetadata().getIndexValueBlockCapacity(16));
                        Assert.assertFalse(smr.isCached());
                    }
                }
        );
    }

    @Test
    public void testAddSymbolWithStatementEndingWithSemicolon_DoesntThrowException() throws Exception {
        assertMemoryLeak(
                () -> {
                    createX();
                    engine.clear();

                    execute("alter table x add column meh symbol;");

                    try (TableReader reader = getReader("x")) {
                        SymbolMapReader smr = reader.getSymbolMapReader(16);
                        Assert.assertNotNull(smr);
                        Assert.assertEquals(configuration.getDefaultSymbolCapacity(), smr.getSymbolCapacity());
                        Assert.assertFalse(reader.getMetadata().isColumnIndexed(16));
                        Assert.assertEquals(configuration.getIndexValueBlockSize(), reader.getMetadata().getIndexValueBlockCapacity(16));
                    }
                }
        );
    }

    @Test
    public void testAddSymbolWithoutSpecifyingCapacityOrCacheWhenDefaultSymbolCacheConfigIsSetToFalse() throws Exception {
        assertMemoryLeak(
                () -> {
                    createX();

                    engine.clear();

                    CairoConfiguration configuration = new DefaultTestCairoConfiguration(root) {
                        @Override
                        public boolean getDefaultSymbolCacheFlag() {
                            return false;
                        }
                    };

                    try (CairoEngine engine = new CairoEngine(configuration)) {
                        try (SqlCompiler compiler = engine.getSqlCompiler()) {
                            execute(compiler, "alter table x add column meh symbol", sqlExecutionContext);
                            try (TableReader reader = getReader("x")) {
                                SymbolMapReader smr = reader.getSymbolMapReader(16);
                                Assert.assertNotNull(smr);
                                Assert.assertEquals(configuration.getDefaultSymbolCapacity(), smr.getSymbolCapacity());
                                Assert.assertFalse(reader.getMetadata().isColumnIndexed(16));
                                Assert.assertEquals(configuration.getIndexValueBlockSize(), reader.getMetadata().getIndexValueBlockCapacity(16));
                                //check that both configuration and new column have cached  == true
                                Assert.assertFalse(engine.getConfiguration().getDefaultSymbolCacheFlag());
                                Assert.assertFalse(smr.isCached());
                            }

                            Assert.assertEquals(0, engine.getBusyWriterCount());
                            Assert.assertEquals(0, engine.getBusyReaderCount());
                        }
                    }
                });
    }

    @Test
    public void testAddSymbolWithoutSpecifyingCapacityOrCacheWhenDefaultSymbolCacheConfigIsSetToTrue() throws Exception {
        assertMemoryLeak(
                () -> {
                    createX();
                    engine.clear();

                    execute("alter table x add column meh symbol");

                    try (TableReader reader = getReader("x")) {
                        SymbolMapReader smr = reader.getSymbolMapReader(16);
                        Assert.assertNotNull(smr);
                        Assert.assertEquals(configuration.getDefaultSymbolCapacity(), smr.getSymbolCapacity());
                        Assert.assertFalse(reader.getMetadata().isColumnIndexed(16));
                        Assert.assertEquals(configuration.getIndexValueBlockSize(), reader.getMetadata().getIndexValueBlockCapacity(16));
                        //check that both configuration and new column have cached  == true
                        Assert.assertTrue(engine.getConfiguration().getDefaultSymbolCacheFlag());
                        Assert.assertTrue(smr.isCached());
                    }

                    Assert.assertEquals(0, engine.getBusyWriterCount());
                    Assert.assertEquals(0, engine.getBusyReaderCount());
                }
        );
    }

    @Test
    public void testAddTwoColumns() throws Exception {
        assertMemoryLeak(
                () -> {
                    createX();

                    execute("alter table x add column mycol int, second symbol");
                    assertQueryNoLeakCheck(
                            "c\tmycol\tsecond\n" +
                                    "XYZ\tnull\t\n" +
                                    "ABC\tnull\t\n" +
                                    "ABC\tnull\t\n" +
                                    "XYZ\tnull\t\n" +
                                    "\tnull\t\n" +
                                    "CDE\tnull\t\n" +
                                    "CDE\tnull\t\n" +
                                    "ABC\tnull\t\n" +
                                    "\tnull\t\n" +
                                    "XYZ\tnull\t\n",
                            "select c, mycol, second from x"
                    );
                }
        );
    }

    @Test
    public void testAddTwoColumnsWithSemicolonAsSeparator() throws Exception {
        assertFailure("alter table x add column mycol int; second symbol", 36, "',' expected");
    }

    @Test
    public void testAddTwoColumnsWithSemicolonAtTheEnd() throws Exception {
        assertMemoryLeak(
                () -> {
                    createX();

                    execute("alter table x add column mycol int; \n");
                    execute("alter table x add column second symbol;");
                    assertQueryNoLeakCheck(
                            "c\tmycol\tsecond\n" +
                                    "XYZ\tnull\t\n" +
                                    "ABC\tnull\t\n" +
                                    "ABC\tnull\t\n" +
                                    "XYZ\tnull\t\n" +
                                    "\tnull\t\n" +
                                    "CDE\tnull\t\n" +
                                    "CDE\tnull\t\n" +
                                    "ABC\tnull\t\n" +
                                    "\tnull\t\n" +
                                    "XYZ\tnull\t\n",
                            "select c, mycol, second from x"
                    );
                }
        );
    }

    @Test
    public void testAlterTableAddArrayColumn() throws Exception {
        assertMemoryLeak(() -> {
            createX();

            execute("alter table x add column arr int[]");

            assertSql("ddl\n" +
                            "CREATE TABLE 'x' ( \n" +
                            "\ti INT,\n" +
                            "\tsym SYMBOL CAPACITY 128 CACHE,\n" +
                            "\tamt DOUBLE,\n" +
                            "\ttimestamp TIMESTAMP,\n" +
                            "\tb BOOLEAN,\n" +
                            "\tc STRING,\n" +
                            "\td DOUBLE,\n" +
                            "\te FLOAT,\n" +
                            "\tf SHORT,\n" +
                            "\tg DATE,\n" +
                            "\tik SYMBOL CAPACITY 128 CACHE,\n" +
                            "\tj LONG,\n" +
                            "\tk TIMESTAMP,\n" +
                            "\tl BYTE,\n" +
                            "\tm BINARY,\n" +
                            "\tn STRING,\n" +
                            "\tarr INT[]\n" + // <-- array should be present
                            ") timestamp(timestamp) PARTITION BY NONE BYPASS WAL\n" +
                            "WITH maxUncommittedRows=1000, o3MaxLag=300000000us;\n",
                    "show create table x;");
        });
    }

    @Test
    public void testAlterTableAddArrayColumnWithInvalidArrayType() throws Exception {
        assertMemoryLeak(() -> {
            createX();
            assertException("alter table x add column arr varchar[];", 29, "VARCHAR is not supported as an array element type");
        });
    }

    @Test
    public void testAlterTableAddArrayColumnWithMismatchedBrackets() throws Exception {
        assertMemoryLeak(() -> {
            createX();
            assertException("alter table x add column arr int[;", 33, "']' expected");
            assertException("alter table x add column arr int[][;", 35, "']' expected");
            assertException("alter table x add column arr int];", 29, "arr has an unmatched `]` - were you trying to define an array?");
            assertException("alter table x add column arr int[]];", 29, "arr has an unmatched `]` - were you trying to define an array?");
        });
    }

    @Test
    public void testExpectActionKeyword() throws Exception {
        assertFailure("alter table x", 13, SqlCompilerImpl.ALTER_TABLE_EXPECTED_TOKEN_DESCR);
    }

    @Test
    public void testExpectTableKeyword() throws Exception {
        assertFailure("alter x", 6, "'table' or 'materialized' expected");
    }

    @Test
    public void testExpectTableKeyword2() throws Exception {
        assertFailure("alter", 5, "'table' or 'materialized' expected");
    }

    @Test
    public void testExpectTableName() throws Exception {
        assertFailure("alter table", 11, "table name expected");
    }

    @Test
    public void testQueryVarcharAboveColumnTop() throws Exception {
        assertMemoryLeak(() -> {
            execute("create table x as (select x id, from long_sequence(3))");
            execute("alter table x add column a_varchar varchar");
            execute("insert into x values (4, 'added-1'), (5, 'added-2')");
            assertQuery("a_varchar\n\n\n\nadded-1\nadded-2\n",
                    "select a_varchar from x", null, null, true, true
            );
        });
    }

    @Test
    public void testTableDoesNotExist() throws Exception {
        assertFailure("alter table y", 12, "table does not exist [table=y]");
    }

    private void assertFailure(String sql, int position, String message) throws Exception {
        assertMemoryLeak(() -> {
            createX();
            assertExceptionNoLeakCheck(sql, position, message);
        });
    }

    private void createX() throws SqlException {
        execute(
                "create table x as (" +
                        "select" +
                        " cast(x as int) i," +
                        " rnd_symbol('msft','ibm', 'googl') sym," +
                        " round(rnd_double(0)*100, 3) amt," +
                        " to_timestamp('2018-01', 'yyyy-MM') + x * 720000000 timestamp," +
                        " rnd_boolean() b," +
                        " rnd_str('ABC', 'CDE', null, 'XYZ') c," +
                        " rnd_double(2) d," +
                        " rnd_float(2) e," +
                        " rnd_short(10,1024) f," +
                        " rnd_date(to_date('2015', 'yyyy'), to_date('2016', 'yyyy'), 2) g," +
                        " rnd_symbol(4,4,4,2) ik," +
                        " rnd_long() j," +
                        " timestamp_sequence(0, 1000000000) k," +
                        " rnd_byte(2,50) l," +
                        " rnd_bin(10, 20, 2) m," +
                        " rnd_str(5,16,2) n" +
                        " from long_sequence(10)" +
                        ") timestamp (timestamp);"
        );
    }
}<|MERGE_RESOLUTION|>--- conflicted
+++ resolved
@@ -111,12 +111,7 @@
                         // make sure we don't release writer until main test finishes
                         Assert.assertTrue(haltLatch.await(5, TimeUnit.SECONDS));
                     } catch (Throwable e) {
-<<<<<<< HEAD
-                        //noinspection CallToPrintStackTrace
-                        e.printStackTrace();
-=======
                         e.printStackTrace(System.out);
->>>>>>> 2d5aedf0
                         errorCounter.incrementAndGet();
                     } finally {
                         engine.clear();
@@ -166,21 +161,8 @@
     }
 
     @Test
-<<<<<<< HEAD
     public void testAddColumnINotExistsWithMissingNotToken() throws Exception {
         assertFailure("alter table x add column if exists b int", 28, "'not' expected");
-    }
-
-    @Test
-    public void testAddColumnIfNoExistsUnexpectedToken() throws Exception {
-        assertFailure("alter table x add column if not a int", 32,
-                "unexpected token 'a' for if not exists");
-=======
-    public void testAddColumnIfNoExistsUnexpectedToken() throws Exception {
-        assertFailure("alter table x add column if not a int", 32,
-                "unexpected token 'a' for if not exists"
-        );
->>>>>>> 2d5aedf0
     }
 
     @Test
@@ -191,14 +173,17 @@
     }
 
     @Test
-<<<<<<< HEAD
-=======
+    public void testAddColumnIfNotExistsUnexpectedToken() throws Exception {
+        assertFailure("alter table x add column if not a int", 32,
+                "unexpected token 'a' for if not exists");
+    }
+
+    @Test
     public void testAddColumnIfNotExistsWithMissingNotToken() throws Exception {
         assertFailure("alter table x add column if exists b int", 28, "'not' expected");
     }
 
     @Test
->>>>>>> 2d5aedf0
     public void testAddColumnUpperCase() throws Exception {
         assertMemoryLeak(
                 () -> {
