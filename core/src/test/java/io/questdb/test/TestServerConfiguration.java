--- conflicted
+++ resolved
@@ -70,6 +70,7 @@
             return false;
         }
     };
+    private final WorkerPoolConfiguration confMatViewRefreshPool;
     private final WorkerPoolConfiguration confSharedPool;
     private final WorkerPoolConfiguration confWalApplyPool;
     private final boolean enablePgWire;
@@ -85,18 +86,6 @@
             return enablePgWire;
         }
     };
-<<<<<<< HEAD
-=======
-    private final WorkerPoolConfiguration confMatViewRefreshPool;
-    private final WorkerPoolConfiguration confWalApplyPool;
-    private final int workerCountHttp;
-    private final HttpServerConfiguration confHttpMin = new DefaultHttpServerConfiguration() {
-        @Override
-        public boolean isEnabled() {
-            return false;
-        }
-    };
->>>>>>> 2d5aedf0
 
     public TestServerConfiguration(
             CharSequence dbRoot,
@@ -111,7 +100,6 @@
             FactoryProvider factoryProvider
     ) {
         super(dbRoot, installRoot);
-        // something we can override in test
         this.enablePgWire = enablePgWire;
         this.factoryProvider = factoryProvider;
         final SqlExecutionCircuitBreakerConfiguration circuitBreakerConfiguration = new DefaultSqlExecutionCircuitBreakerConfiguration() {
@@ -138,8 +126,6 @@
                 return TestUtils.getCsvRoot();
             }
         };
-<<<<<<< HEAD
-
         this.confHttp = new DefaultHttpServerConfiguration(
                 cairoConfiguration,
                 new DefaultHttpContextConfiguration() {
@@ -214,9 +200,7 @@
             }
         };
 
-=======
         this.confMatViewRefreshPool = () -> 0; // shared pool
->>>>>>> 2d5aedf0
         this.confWalApplyPool = () -> 0;
         this.confSharedPool = () -> workerCountShared;
         this.confLineTcpIOPool = () -> workerCountLineTcpIO;
@@ -254,16 +238,16 @@
     }
 
     @Override
+    public WorkerPoolConfiguration getMatViewRefreshPoolConfiguration() {
+        return confMatViewRefreshPool;
+    }
+
+    @Override
     public PGWireConfiguration getPGWireConfiguration() {
         return confPgWire;
     }
 
     @Override
-    public WorkerPoolConfiguration getMatViewRefreshPoolConfiguration() {
-        return confMatViewRefreshPool;
-    }
-
-    @Override
     public WorkerPoolConfiguration getWalApplyPoolConfiguration() {
         return confWalApplyPool;
     }
