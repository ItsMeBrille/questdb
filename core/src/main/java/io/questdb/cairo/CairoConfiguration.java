--- conflicted
+++ resolved
@@ -631,9 +631,6 @@
 
     boolean useFastAsOfJoin();
 
-<<<<<<< HEAD
-    int getMaterializedViewUpdateQueueCapacity();
-=======
     int getPartitionEncoderParquetVersion();
 
     boolean isPartitionEncoderParquetStatisticsEnabled();
@@ -645,5 +642,4 @@
     int getPartitionEncoderParquetRowGroupSize();
 
     int getPartitionEncoderParquetDataPageSize();
->>>>>>> 318c2bef
 }