--- conflicted
+++ resolved
@@ -1076,27 +1076,7 @@
             // do not alter scoreboard while checkpoint is in progress
             return true;
         }
-<<<<<<< HEAD
         return txnScoreboard.hasEarlierTxnLocks(txWriter.getTxn());
-=======
-        long lastCommittedTxn = txWriter.getTxn();
-        try {
-            if (txnScoreboard.acquireTxn(lastCommittedTxn)) {
-                txnScoreboard.releaseTxn(lastCommittedTxn);
-            }
-        } catch (CairoException ex) {
-            // Scoreboard can be over allocated, don't stall writing because of that.
-            // Schedule async purge and continue
-            LOG.critical().$("cannot lock last txn in scoreboard, partition purge will be scheduled [table=")
-                    .utf8(tableToken.getTableName())
-                    .$(", txn=").$(lastCommittedTxn)
-                    .$(", msg=").$(ex.getFlyweightMessage())
-                    .$(", errno=").$(ex.getErrno())
-                    .I$();
-        }
-
-        return txnScoreboard.getMin() != lastCommittedTxn;
->>>>>>> eaddccd8
     }
 
     @Override
