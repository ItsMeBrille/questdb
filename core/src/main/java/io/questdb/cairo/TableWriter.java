--- conflicted
+++ resolved
@@ -1211,12 +1211,7 @@
         // Sometimes data from LAG made visible to the table using fast commit that increment transient row count.
         // Keep in memory last committed seq txn, but do not write it to _txn file.
         assert txWriter.getLagTxnCount() == (seqTxn - txWriter.getSeqTxn());
-<<<<<<< HEAD
-        metrics.tableWriter().addCommittedRows(rowsAdded);
-=======
         metrics.tableWriterMetrics().addCommittedRows(rowsAdded);
-        return rowsAdded;
->>>>>>> 136fb85b
     }
 
     @Override
@@ -2510,230 +2505,6 @@
 
         final int index = getColumnIndex(name);
         final int type = metadata.getColumnType(index);
-
-        LOG.info().$("removing [column=").utf8(name).$(", path=").$substr(pathRootSize, path).I$();
-
-        // check if we are moving timestamp from a partitioned table
-        final int timestampIndex = metaMem.getInt(META_OFFSET_TIMESTAMP_INDEX);
-        boolean timestamp = (index == timestampIndex);
-
-        if (timestamp && PartitionBy.isPartitioned(partitionBy)) {
-            throw CairoException.nonCritical().put("cannot remove timestamp from partitioned table");
-        }
-
-        commit();
-
-        metaSwapIndex = removeColumnFromMeta(index);
-
-<<<<<<< HEAD
-        // close _meta so we can rename it
-        metaMem.close();
-
-        // rename _meta to _meta.prev
-        renameMetaToMetaPrev(name);
-
-        // after we moved _meta to _meta.prev
-        // we have to have _todo to restore _meta should anything go wrong
-        writeRestoreMetaTodo(name);
-
-        // rename _meta.swp to _meta
-        renameSwapMetaToMeta(name);
-
-        // remove column objects
-        freeColumnMemory(index);
-
-        // remove symbol map writer or entry for such
-        removeSymbolMapWriter(index);
-
-        // reset timestamp limits
-=======
-                        final long tsLagBufferAddr = mapAppendColumnBuffer(timestampColumn, tsLagOffset, tsLagSize, false);
-                        try {
-                            Vect.radixSortABLongIndexAsc(
-                                    Math.abs(tsLagBufferAddr),
-                                    walLagRowCount,
-                                    mappedTimestampIndexAddr,
-                                    commitRowCount,
-                                    timestampAddr,
-                                    o3TimestampMemCpy.addressOf(0)
-                            );
-                        } finally {
-                            mapAppendColumnBufferRelease(tsLagBufferAddr, tsLagOffset, tsLagSize);
-                        }
-                    } else {
-                        // Needs deduplication only
-                        timestampAddr = walTimestampColumn.addressOf(rowLo * TIMESTAMP_MERGE_ENTRY_BYTES);
-                    }
-
-                    if (needsDedup) {
-                        o3TimestampMemCpy.jumpTo(totalUncommitted * TIMESTAMP_MERGE_ENTRY_BYTES);
-                        o3TimestampMem.jumpTo(totalUncommitted * TIMESTAMP_MERGE_ENTRY_BYTES);
-                        long dedupTimestampAddr = o3TimestampMem.getAddress();
-                        long deduplicatedRowCount = deduplicateSortedIndex(
-                                totalUncommitted,
-                                timestampAddr,
-                                dedupTimestampAddr,
-                                o3TimestampMemCpy.addressOf(0),
-                                walLagRowCount
-                        );
-                        if (deduplicatedRowCount > 0) {
-                            // There are timestamp duplicates, reshuffle the records
-                            needsOrdering = true;
-                            timestampAddr = dedupTimestampAddr;
-                            totalUncommitted = deduplicatedRowCount;
-                        }
-                    }
-                }
-
-                if (needsOrdering) {
-                    dispatchColumnTasks(timestampAddr, totalUncommitted, walLagRowCount, rowLo, rowHi, cthMergeWalColumnWithLag);
-                    swapO3ColumnsExcept(timestampIndex);
-
-                    // Sorted data is now sorted in memory copy of the data from mmap files
-                    // Row indexes start from 0, not rowLo
-                    o3Hi = totalUncommitted;
-                    o3Lo = 0L;
-                    walLagRowCount = 0L;
-                    o3Columns = o3MemColumns1;
-                    copiedToMemory = true;
-                } else {
-                    // Wal column can are lazily mapped to improve performance. It works ok, except in this case
-                    // where access getAddress() calls be concurrent. Map them eagerly now.
-                    mmapWalColsEager();
-
-                    timestampAddr = walTimestampColumn.addressOf(0);
-                    copiedToMemory = false;
-                }
-
-                // We could commit some portion of the lag into the partitions and keep some data in the lag
-                // like 70/30 split, but it would break snapshot assumptions and this optimization is removed
-                // in the next release after v7.3.9.
-                // Commit everything.
-                walLagRowCount = 0;
-                commitMinTimestamp = txWriter.getLagMinTimestamp();
-                commitMaxTimestamp = txWriter.getLagMaxTimestamp();
-                txWriter.setLagMinTimestamp(Long.MAX_VALUE);
-                txWriter.setLagMaxTimestamp(Long.MIN_VALUE);
-
-                o3RowCount = o3Hi - o3Lo + walLagRowCount;
-
-                // Real data writing into table happens here.
-                // Everything above it is to figure out how much data to write now,
-                // map symbols and sort data if necessary.
-                if (o3Hi > o3Lo) {
-                    // Now that everything from WAL lag is in memory or in WAL columns,
-                    // we can remove artificial 0 length partition created to store lag when table did not have any partitions
-                    if (txWriter.getRowCount() == 0 && txWriter.getPartitionCount() == 1 && txWriter.getPartitionSize(0) == 0) {
-                        txWriter.setMaxTimestamp(Long.MIN_VALUE);
-                        lastPartitionTimestamp = Long.MIN_VALUE;
-                        closeActivePartition(false);
-                        partitionTimestampHi = Long.MIN_VALUE;
-                        long partitionTimestamp = txWriter.getPartitionTimestampByIndex(0);
-                        long partitionNameTxn = txWriter.getPartitionNameTxnByRawIndex(0);
-                        txWriter.removeAttachedPartitions(partitionTimestamp);
-                        safeDeletePartitionDir(partitionTimestamp, partitionNameTxn);
-                    }
-
-                    processO3Block(
-                            walLagRowCount,
-                            timestampIndex,
-                            timestampAddr,
-                            o3Hi,
-                            commitMinTimestamp,
-                            commitMaxTimestamp,
-                            copiedToMemory,
-                            o3Lo,
-                            regulator
-                    );
-
-                    finishO3Commit(initialPartitionTimestampHi);
-                }
-                txWriter.setLagOrdered(true);
-                txWriter.setLagRowCount((int) walLagRowCount);
-            } finally {
-                finishO3Append(walLagRowCount);
-                o3Columns = o3MemColumns1;
-            }
-
-            return true;
-        } catch (Throwable th) {
-            success = false;
-            throw th;
-        } finally {
-            walPath.trimTo(walRootPathLen);
-            closeWalColumns(isLastSegmentUsage || !success, walSegmentId);
-        }
-    }
-
-    public void publishAsyncWriterCommand(AsyncWriterCommand asyncWriterCommand) {
-        while (true) {
-            long seq = commandPubSeq.next();
-            if (seq > -1) {
-                TableWriterTask task = commandQueue.get(seq);
-                asyncWriterCommand.serialize(task);
-                assert task.getInstance() == asyncWriterCommand.getCorrelationId();
-                commandPubSeq.done(seq);
-                return;
-            } else if (seq == -1) {
-                throw CairoException.nonCritical().put("could not publish, command queue is full [table=").put(tableToken.getTableName()).put(']');
-            }
-            Os.pause();
-        }
-    }
-
-    public void readWalTxnDetails(TransactionLogCursor transactionLogCursor) {
-        if (walTxnDetails == null) {
-            // Lazy creation
-            walTxnDetails = new WalTxnDetails(ff, configuration.getWalApplyLookAheadTransactionCount() * 10);
-        }
-
-        long appliedSeqTxn = getAppliedSeqTxn();
-        transactionLogCursor.setPosition(Math.max(appliedSeqTxn, walTxnDetails.getLastSeqTxn()));
-        walTxnDetails.readObservableTxnMeta(other, transactionLogCursor, pathSize, appliedSeqTxn, txWriter.getMaxTimestamp());
-    }
-
-    /**
-     * Truncates table partitions leaving symbol files.
-     * Used for truncate without holding Read lock on the table like in case of WAL tables.
-     * This method leaves symbol files intact.
-     */
-    public final void removeAllPartitions() {
-        if (size() == 0) {
-            return;
-        }
-
-        if (partitionBy == PartitionBy.NONE) {
-            throw CairoException.critical(0).put("cannot remove partitions from non-partitioned table");
-        }
-
-        // Remove all partitions from txn file, column version file.
-        txWriter.beginPartitionSizeUpdate();
-
-        closeActivePartition(false);
-        scheduleRemoveAllPartitions();
-
-        columnVersionWriter.truncate();
-        txWriter.removeAllPartitions();
-        columnVersionWriter.commit();
-        txWriter.setColumnVersion(columnVersionWriter.getVersion());
-        txWriter.commit(denseSymbolMapWriters);
-        rowAction = ROW_ACTION_OPEN_PARTITION;
-
-        closeActivePartition(false);
-        processPartitionRemoveCandidates();
-
-        LOG.info().$("removed all partitions (soft truncated) [name=").utf8(tableToken.getTableName()).I$();
-    }
-
-    @Override
-    public void removeColumn(@NotNull CharSequence name) {
-        assert txWriter.getLagRowCount() == 0;
-
-        checkDistressed();
-        checkColumnName(name);
-
-        final int index = getColumnIndex(name);
-        final int type = metadata.getColumnType(index);
         final boolean isIndexed = metadata.isIndexed(index);
         String columnName = metadata.getColumnName(index);
 
@@ -2750,7 +2521,6 @@
         commit();
 
         metadata.removeColumn(index);
->>>>>>> 136fb85b
         if (timestamp) {
             metadata.clearTimestampIndex();
         }
@@ -4191,23 +3961,6 @@
         }
     }
 
-<<<<<<< HEAD
-    private void copySegmentTimestamps(LongList copyTasks, long copyRowCount, MemoryMAT o3TimestampMem) {
-
-    }
-
-    private void copyVersionAndLagValues() {
-        ddlMem.putInt(ColumnType.VERSION);
-        ddlMem.putInt(metaMem.getInt(META_OFFSET_TABLE_ID));
-        ddlMem.putInt(metaMem.getInt(META_OFFSET_MAX_UNCOMMITTED_ROWS));
-        ddlMem.putLong(metaMem.getLong(META_OFFSET_O3_MAX_LAG));
-        ddlMem.putLong(txWriter.getMetadataVersion() + 1);
-        ddlMem.putBool(metaMem.getBool(META_OFFSET_WAL_ENABLED));
-        metadata.setMetadataVersion(txWriter.getMetadataVersion() + 1);
-    }
-
-=======
->>>>>>> 136fb85b
     /**
      * Creates bitmap index files for a column. This method uses primary column instance as temporary tool to
      * append index data. Therefore, it must be called before primary column is initialized.
