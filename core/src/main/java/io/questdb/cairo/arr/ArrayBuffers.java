/*******************************************************************************
 *     ___                  _   ____  ____
 *    / _ \ _   _  ___  ___| |_|  _ \| __ )
 *   | | | | | | |/ _ \/ __| __| | | |  _ \
 *   | |_| | |_| |  __/\__ \ |_| |_| | |_) |
 *    \__\_\\__,_|\___||___/\__|____/|____/
 *
 *  Copyright (c) 2014-2019 Appsicle
 *  Copyright (c) 2019-2024 QuestDB
 *
 *  Licensed under the Apache License, Version 2.0 (the "License");
 *  you may not use this file except in compliance with the License.
 *  You may obtain a copy of the License at
 *
 *  http://www.apache.org/licenses/LICENSE-2.0
 *
 *  Unless required by applicable law or agreed to in writing, software
 *  distributed under the License is distributed on an "AS IS" BASIS,
 *  WITHOUT WARRANTIES OR CONDITIONS OF ANY KIND, either express or implied.
 *  See the License for the specific language governing permissions and
 *  limitations under the License.
 *
 ******************************************************************************/

package io.questdb.cairo.arr;

import io.questdb.cairo.ColumnType;
import io.questdb.std.DirectIntList;
import io.questdb.std.MemoryTag;
import io.questdb.std.Misc;
import io.questdb.std.QuietCloseable;
import io.questdb.std.bytes.DirectByteSink;
import org.jetbrains.annotations.NotNull;

/**
 * Buffers required for an array. The buffers are allocated on first use. Use this when parsing/loading a new array.
 * If you only need a buffer for the strides, use the more specialized {@link ArrayMmapBuffer} instead.
 */
public class ArrayBuffers implements QuietCloseable {
    public final DirectIntList currCoords = new DirectIntList(0, MemoryTag.NATIVE_ND_ARRAY_DBG2);
    public final DirectIntList shape = new DirectIntList(0, MemoryTag.NATIVE_ND_ARRAY_DBG2);
    public final DirectIntList strides = new DirectIntList(0, MemoryTag.NATIVE_ND_ARRAY_DBG2);
    public final DirectByteSink values = new DirectByteSink(0, MemoryTag.NATIVE_ND_ARRAY_DBG2);
    public int type = 0;

    @Override
    public void close() {
        Misc.free(currCoords);
        Misc.free(shape);
        Misc.free(strides);
        Misc.free(values);
    }

    public void reset() {
        type = ColumnType.UNDEFINED;
        currCoords.clear();
        shape.clear();
        strides.clear();
        values.clear();
    }

    /**
     * Validates the buffers and updates the array view.
     */
<<<<<<< HEAD
    public void updateView(@NotNull DirectFlyweightArrayView view) {
=======
    public void updateView(@NotNull BorrowedDirectArrayView view) {
>>>>>>> 8b4d9a42
        if (shape.size() == 0) {
            view.ofNull();
        } else {
            view.of(
                    type,
                    shape.getAddress(),
                    (int) shape.size(),
                    strides.getAddress(),
                    (int) strides.size(),
                    values.ptr(),
                    values.size(),
                    0
            );
        }
    }
}<|MERGE_RESOLUTION|>--- conflicted
+++ resolved
@@ -62,11 +62,7 @@
     /**
      * Validates the buffers and updates the array view.
      */
-<<<<<<< HEAD
-    public void updateView(@NotNull DirectFlyweightArrayView view) {
-=======
     public void updateView(@NotNull BorrowedDirectArrayView view) {
->>>>>>> 8b4d9a42
         if (shape.size() == 0) {
             view.ofNull();
         } else {
