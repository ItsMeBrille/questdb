--- conflicted
+++ resolved
@@ -164,32 +164,7 @@
             ArrayView arrayView,
             CharSink<?> sink
     ) {
-<<<<<<< HEAD
-        if (arrayView == null) {
-            sink.put("null");
-        } else {
-            sink.putAscii(bracketLo);
-            int count = arrayView.getDimSize(dim); // Number of elements or sub-arrays at this dimension.
-            for (int i = 0; i < count; i++) {
-                if (dim == arrayView.getDimCount() - 1) {
-                    // If we're at the last dimension, append the flat array element.
-                    valueAppender.appendFromIndex(arrayView, sink, currentIndex);
-                    currentIndex++; // Move to the next element in the flat array.
-                } else {
-                    // Recursively build the JSON for the next dimension.
-                    currentIndex = arrayToJson(valueAppender, arrayView, dim + 1, currentIndex, sink, bracketLo, bracketHi);
-                }
-                // Append a comma if this is not the last element in the current dimension.
-                if (i < count - 1) {
-                    sink.putAscii(',');
-                }
-            }
-            sink.putAscii(bracketHi);
-        }
-        return currentIndex;
-=======
         arrayToText(valueAppender, arrayView, 0, 0, sink, '{', '}');
->>>>>>> 0f522270
     }
 
     /**
