--- conflicted
+++ resolved
@@ -483,99 +483,6 @@
                     insertAsSelect(state, viewDef, commitWriter, toBaseTxn, refreshTriggeredTimestamp);
                     resetInvalidState(state);
                     writeLastRefreshBaseTableTxn(state, toBaseTxn);
-<<<<<<< HEAD
-                    return true;
-                } catch (CairoException ex) {
-                    if (ex.isTableDropped() || ex.tableDoesNotExist()) {
-                        // There is an ongoing drop mat view. It will clean up the state.
-                        LOG.info().$("materialized view is dropped, it will be removed from the graph [view=").$(viewToken).I$();
-                    } else {
-                        throw ex;
-                    }
-                }
-            } finally {
-                engine.attachReader(baseTableReader);
-            }
-        } catch (SqlException e) {
-            LOG.error().$("error refreshing materialized view [view=").$(viewToken)
-                    .$(", error=").$(e.getFlyweightMessage())
-                    .I$();
-            refreshFailState(state, microsecondClock.getTicks(), e.getFlyweightMessage());
-        }
-        return false;
-    }
-
-    private boolean refreshIncremental(
-            @NotNull MatViewRefreshState state,
-            @NotNull TableToken baseTableToken,
-            @NotNull TableToken viewToken,
-            long refreshTriggeredTimestamp
-    ) {
-        assert state.isLocked();
-
-        final SeqTxnTracker baseSeqTracker = engine.getTableSequencerAPI().getTxnTracker(baseTableToken);
-        final long lastBaseQueryableTxn = baseSeqTracker.getWriterTxn();
-
-        final long appliedToParentTxn = state.getLastRefreshBaseTxn();
-        if (appliedToParentTxn >= 0 && appliedToParentTxn >= lastBaseQueryableTxn) {
-            return false;
-        }
-
-        long fromBaseTxn = appliedToParentTxn;
-        long toBaseTxn = lastBaseQueryableTxn;
-
-        final MatViewDefinition viewDef = state.getViewDefinition();
-        if (viewDef == null) {
-            // The view must have been deleted.
-            LOG.info().$("not refreshing materialized view, new definition does not exist [view=").$(viewToken)
-                    .$(", base=").$(baseTableToken)
-                    .I$();
-            return false;
-        }
-
-        // Steps:
-        // - compile view and execute with timestamp ranges from the unprocessed commits
-        // - write the result set to WAL (or directly to table writer O3 area)
-        // - apply resulting commit
-        // - update applied to txn in MatViewGraph
-        if (fromBaseTxn < 0) {
-            fromBaseTxn = state.getLastRefreshBaseTxn();
-            if (fromBaseTxn >= toBaseTxn) {
-                // Already refreshed
-                return false;
-            }
-        }
-
-        SeqTxnTracker viewTxnTracker = engine.getTableSequencerAPI().getTxnTracker(viewToken);
-        if (!viewTxnTracker.getMemPressureControl().isReadyToProcess()) {
-            // rely on another pass of refresh job to re-try
-            return false;
-        }
-
-        try (TableReader baseTableReader = engine.getReader(baseTableToken)) {
-            mvRefreshExecutionContext.of(baseTableReader);
-            // Operate SQL on a fixed reader that has known max transaction visible.
-            engine.detachReader(baseTableReader);
-            try {
-                if (findCommitTimestampRanges(mvRefreshExecutionContext, baseTableReader, viewDef, fromBaseTxn)) {
-                    toBaseTxn = baseTableReader.getSeqTxn();
-
-                    try (TableWriterAPI commitWriter = engine.getTableWriterAPI(viewToken, "Mat View refresh")) {
-                        boolean changed = insertAsSelect(state, viewDef, commitWriter, toBaseTxn, refreshTriggeredTimestamp);
-                        if (changed) {
-                            writeLastRefreshBaseTableTxn(state, toBaseTxn);
-                        }
-                        return changed;
-                    } catch (CairoException ex) {
-                        if (ex.isTableDropped() || ex.tableDoesNotExist()) {
-                            // There is an ongoing drop mat view. It will clean up the state.
-                            LOG.info().$("materialized view is dropped, it will be removed from the graph [view=").$(viewToken).I$();
-                        } else {
-                            throw ex;
-                        }
-                    }
-=======
->>>>>>> e12a0691
                 }
             } finally {
                 refreshExecutionContext.clearReader();
