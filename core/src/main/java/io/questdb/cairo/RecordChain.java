--- conflicted
+++ resolved
@@ -50,18 +50,18 @@
 
 public class RecordChain implements Closeable, RecordCursor, RecordSinkSPI, WindowSPI, Reopenable {
     protected final int columnCount;
-    private final long[] columnOffsets;
     protected final long fixOffset;
     protected final MemoryCARW mem;
     protected final RecordChainRecord recordA;
     protected final RecordChainRecord recordB;
     protected final RecordSink recordSink;
     protected final long varOffset;
+    private final long[] columnOffsets;
+    protected long recordOffset;
+    protected long varAppendOffset = 0L;
     private long nextRecordOffset = -1L;
     private RecordChainRecord recordC;
-    protected long recordOffset;
     private SymbolTableSource symbolTableResolver;
-    protected long varAppendOffset = 0L;
 
     public RecordChain(
             @Transient @NotNull ColumnTypes columnTypes,
@@ -352,34 +352,26 @@
         }
     }
 
-    protected long rowToDataOffset(long row) {
-        return row + 8;
-    }
-
-    protected RecordChainRecord newChainRecord() {
-        return new RecordChainRecord(columnCount);
-    }
-
     private void putNull() {
         mem.putLong(rowToDataOffset(recordOffset), TableUtils.NULL_LEN);
         recordOffset += 8;
+    }
+
+    protected RecordChainRecord newChainRecord() {
+        return new RecordChainRecord(columnCount);
+    }
+
+    protected long rowToDataOffset(long row) {
+        return row + 8;
     }
 
     protected class RecordChainRecord implements Record {
         private final ObjList<MemoryCR.ByteSequenceView> bsViews;
         private final ObjList<DirectString> csViews;
         private final ObjList<Interval> intervals;
-<<<<<<< HEAD
         private final ObjList<Long256Impl> longs256;
         private final ObjList<DirectUtf8String> usViews;
-        private long baseOffset;
-=======
-        private final ObjList<Long256Impl> longs256A;
-        private final ObjList<Long256Impl> longs256B;
-        private final ObjList<DirectUtf8String> utf8ViewsA;
-        private final ObjList<DirectUtf8String> utf8ViewsB;
         protected long baseOffset;
->>>>>>> 539a4630
         private long fixedOffset;
 
         public RecordChainRecord(int columnCount) {
@@ -601,20 +593,20 @@
             return longs256.getQuick(columnIndex);
         }
 
+        private DirectUtf8String usView(int columnIndex) {
+            if (usViews.getQuiet(columnIndex) == null) {
+                usViews.extendAndSet(columnIndex, new DirectUtf8String());
+            }
+            return usViews.getQuick(columnIndex);
+        }
+
+        private long varWidthColumnOffset(int index) {
+            return mem.getLong(baseOffset + columnOffsets[index]);
+        }
+
         protected void of(long offset) {
             this.baseOffset = offset;
             this.fixedOffset = offset + varOffset;
         }
-
-        private DirectUtf8String usView(int columnIndex) {
-            if (usViews.getQuiet(columnIndex) == null) {
-                usViews.extendAndSet(columnIndex, new DirectUtf8String());
-            }
-            return usViews.getQuick(columnIndex);
-        }
-
-        private long varWidthColumnOffset(int index) {
-            return mem.getLong(baseOffset + columnOffsets[index]);
-        }
     }
 }