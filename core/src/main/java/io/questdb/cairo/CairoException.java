--- conflicted
+++ resolved
@@ -47,11 +47,8 @@
     public static final int METADATA_VALIDATION_RECOVERABLE = TABLE_DROPPED - 1;
     public static final int PARTITION_MANIPULATION_RECOVERABLE = METADATA_VALIDATION_RECOVERABLE - 1;
     public static final int TABLE_DOES_NOT_EXIST = PARTITION_MANIPULATION_RECOVERABLE - 1;
-<<<<<<< HEAD
-    public static final int APPLY_TXN_BLOCK_FAILED = TABLE_DOES_NOT_EXIST - 1;
-=======
     public static final int MAT_VIEW_DOES_NOT_EXIST = TABLE_DOES_NOT_EXIST - 1;
->>>>>>> 76b0a8a6
+    public static final int APPLY_TXN_BLOCK_FAILED = MAT_VIEW_DOES_NOT_EXIST - 1;
     public static final int NON_CRITICAL = -1;
     private static final StackTraceElement[] EMPTY_STACK_TRACE = {};
     private static final ThreadLocal<CairoException> tlException = new ThreadLocal<>(CairoException::new);
