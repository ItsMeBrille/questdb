--- conflicted
+++ resolved
@@ -685,12 +685,9 @@
                 && Objects.equals(updateTableToken, that.updateTableToken)
                 && skipped == that.skipped
                 && allowPropagationOfOrderByAdvice == that.allowPropagationOfOrderByAdvice
-<<<<<<< HEAD
+                && Objects.equals(decls, that.decls)
                 && Objects.equals(pivotColumns, that.pivotColumns)
                 && Objects.equals(pivotFor, that.pivotFor);
-=======
-                && Objects.equals(decls, that.decls);
->>>>>>> 73db9daf
     }
 
     public QueryColumn findBottomUpColumnByAst(ExpressionNode node) {
@@ -1061,12 +1058,9 @@
                 distinct, unionModel, setOperationType,
                 modelPosition, orderByAdviceMnemonic, tableId,
                 isUpdateModel, modelType, updateTableModel,
-<<<<<<< HEAD
-                updateTableToken, artificialStar, fillFrom, fillStride, fillTo, fillValues, allowPropagationOfOrderByAdvice,
+                updateTableToken, artificialStar, fillFrom, fillStride, fillTo, fillValues, decls,
+                allowPropagationOfOrderByAdvice,
                 pivotColumns, pivotFor
-=======
-                updateTableToken, artificialStar, fillFrom, fillStride, fillTo, fillValues, decls
->>>>>>> 73db9daf
         );
     }
 
