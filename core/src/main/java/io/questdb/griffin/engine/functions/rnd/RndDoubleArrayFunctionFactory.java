/*******************************************************************************
 *     ___                  _   ____  ____
 *    / _ \ _   _  ___  ___| |_|  _ \| __ )
 *   | | | | | | |/ _ \/ __| __| | | |  _ \
 *   | |_| | |_| |  __/\__ \ |_| |_| | |_) |
 *    \__\_\\__,_|\___||___/\__|____/|____/
 *
 *  Copyright (c) 2014-2019 Appsicle
 *  Copyright (c) 2019-2024 QuestDB
 *
 *  Licensed under the Apache License, Version 2.0 (the "License");
 *  you may not use this file except in compliance with the License.
 *  You may obtain a copy of the License at
 *
 *  http://www.apache.org/licenses/LICENSE-2.0
 *
 *  Unless required by applicable law or agreed to in writing, software
 *  distributed under the License is distributed on an "AS IS" BASIS,
 *  WITHOUT WARRANTIES OR CONDITIONS OF ANY KIND, either express or implied.
 *  See the License for the specific language governing permissions and
 *  limitations under the License.
 *
 ******************************************************************************/

package io.questdb.griffin.engine.functions.rnd;

import io.questdb.cairo.CairoConfiguration;
import io.questdb.cairo.arr.ArrayView;
import io.questdb.cairo.arr.HeapDoubleArray;
import io.questdb.cairo.sql.ArrayFunction;
import io.questdb.cairo.sql.Function;
import io.questdb.cairo.sql.Record;
import io.questdb.cairo.sql.SymbolTableSource;
import io.questdb.griffin.FunctionFactory;
import io.questdb.griffin.PlanSink;
import io.questdb.griffin.SqlException;
import io.questdb.griffin.SqlExecutionContext;
import io.questdb.griffin.engine.functions.constants.NullConstant;
import io.questdb.std.IntList;
import io.questdb.std.ObjList;
import io.questdb.std.Rnd;

public class RndDoubleArrayFunctionFactory implements FunctionFactory {
    @Override
    public String getSignature() {
        return "rnd_double_array(ii)";
    }

    @Override
    public Function newInstance(
            int position,
            ObjList<Function> args,
            IntList argPositions,
            CairoConfiguration configuration,
            SqlExecutionContext sqlExecutionContext
    ) throws SqlException {
        int dimensionCount = args.getQuick(0).getInt(null);
        if (dimensionCount <= 0) {
            return NullConstant.NULL;
        }
        int nanRate = args.getQuick(1).getInt(null);
        if (nanRate < 0) {
            throw SqlException.$(argPositions.getQuick(0), "invalid NaN rate [nanRate=").put(nanRate).put(']');
        }
        return new RndDoubleArrayFunction(dimensionCount, nanRate);
    }

    public static class RndDoubleArrayFunction extends ArrayFunction {
        private static final int MAX_DIM_LEN = 16;
        private final HeapDoubleArray array;
        private final int nanRate;
        private Rnd rnd;

        public RndDoubleArrayFunction(int nDims, int nanRate) {
            this.nanRate = nanRate + 1;
            this.array = new HeapDoubleArray(nDims);
        }

        @Override
        public ArrayView getArray(Record rec) {
            regenerate();
            return array;
        }

        @Override
        public int getType() {
            return array.getType();
        }

        @Override
        public void init(SymbolTableSource symbolTableSource, SqlExecutionContext executionContext) throws SqlException {
            super.init(symbolTableSource, executionContext);
            this.rnd = executionContext.getRandom();
        }

        @Override
        public void toPlan(PlanSink sink) {
            // todo: include nanRate in plan
            sink.val("rnd_double_array").val('(').val(array.getDimCount()).val(')');
        }

        private void regenerate() {
            for (int n = array.getDimCount(), i = 0; i < n; i++) {
                array.setDimLen(i, (rnd.nextPositiveInt() % (MAX_DIM_LEN - 1)) + 1);
            }
            array.applyShape();
            for (int n = array.getFlatElemCount(), i = 0; i < n; i++) {
                double val;
                if ((rnd.nextInt() % nanRate) == 1) {
                    val = Double.NaN;
                } else {
                    val = rnd.nextDouble();
                }
                array.setDoubleAtFlatIndex(i, val);
            }
<<<<<<< HEAD
            return this;
        }
    }

    public static class RndDoubleArrayFunction extends ArrayFunction {
        private final ArrayArrayView arrayView;
        private final int type;

        public RndDoubleArrayFunction(int dimensionCount, int nanRate) {
            this.type = ColumnType.encodeArrayType(ColumnType.DOUBLE, dimensionCount);
            this.arrayView = new ArrayArrayView(dimensionCount, nanRate + 1, this.type);
        }

        @Override
        public ArrayView getArray(Record rec) {
            return arrayView.refresh();
        }

        @Override
        public int getType() {
            return type;
        }

        @Override
        public void init(SymbolTableSource symbolTableSource, SqlExecutionContext executionContext) throws SqlException {
            super.init(symbolTableSource, executionContext);
            arrayView.setRnd(executionContext.getRandom());
        }

        @Override
        public void toPlan(PlanSink sink) {
            sink.val("rnd_double_array").val('(')
                    .val(arrayView.dimensionCount).val(',')
                    .val(arrayView.nanRate).val(')')
                    .val(')');
=======
>>>>>>> 8b4d9a42
        }
    }
}<|MERGE_RESOLUTION|>--- conflicted
+++ resolved
@@ -95,8 +95,10 @@
 
         @Override
         public void toPlan(PlanSink sink) {
-            // todo: include nanRate in plan
-            sink.val("rnd_double_array").val('(').val(array.getDimCount()).val(')');
+            sink.val("rnd_double_array").val('(')
+                    .val(array.dimensionCount).val(',')
+                    .val(array.nanRate).val(')')
+                    .val(')');
         }
 
         private void regenerate() {
@@ -113,44 +115,6 @@
                 }
                 array.setDoubleAtFlatIndex(i, val);
             }
-<<<<<<< HEAD
-            return this;
-        }
-    }
-
-    public static class RndDoubleArrayFunction extends ArrayFunction {
-        private final ArrayArrayView arrayView;
-        private final int type;
-
-        public RndDoubleArrayFunction(int dimensionCount, int nanRate) {
-            this.type = ColumnType.encodeArrayType(ColumnType.DOUBLE, dimensionCount);
-            this.arrayView = new ArrayArrayView(dimensionCount, nanRate + 1, this.type);
-        }
-
-        @Override
-        public ArrayView getArray(Record rec) {
-            return arrayView.refresh();
-        }
-
-        @Override
-        public int getType() {
-            return type;
-        }
-
-        @Override
-        public void init(SymbolTableSource symbolTableSource, SqlExecutionContext executionContext) throws SqlException {
-            super.init(symbolTableSource, executionContext);
-            arrayView.setRnd(executionContext.getRandom());
-        }
-
-        @Override
-        public void toPlan(PlanSink sink) {
-            sink.val("rnd_double_array").val('(')
-                    .val(arrayView.dimensionCount).val(',')
-                    .val(arrayView.nanRate).val(')')
-                    .val(')');
-=======
->>>>>>> 8b4d9a42
         }
     }
 }