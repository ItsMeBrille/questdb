--- conflicted
+++ resolved
@@ -25,17 +25,10 @@
 package io.questdb.griffin.engine.functions.bind;
 
 import io.questdb.cairo.ColumnType;
-<<<<<<< HEAD
 import io.questdb.cairo.arr.ArrayView;
 import io.questdb.cairo.sql.Function;
 import io.questdb.cairo.sql.Record;
 import io.questdb.cairo.sql.RecordCursorFactory;
-=======
-import io.questdb.cairo.sql.Function;
-import io.questdb.cairo.sql.Record;
-import io.questdb.cairo.sql.RecordCursorFactory;
-import io.questdb.cairo.sql.ScalarFunction;
->>>>>>> 2d5aedf0
 import io.questdb.cairo.sql.SymbolTableSource;
 import io.questdb.griffin.PlanSink;
 import io.questdb.griffin.SqlException;
@@ -245,16 +238,12 @@
     }
 
     @Override
-<<<<<<< HEAD
+    public boolean isNonDeterministic() {
+        return true;
+    }
+
+    @Override
     public boolean isRuntimeConstant() {
-=======
-    public boolean isNonDeterministic() {
->>>>>>> 2d5aedf0
-        return true;
-    }
-
-    @Override
-    public boolean isThreadSafe() {
         return true;
     }
 
