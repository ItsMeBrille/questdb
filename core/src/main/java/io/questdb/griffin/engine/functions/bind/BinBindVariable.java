--- conflicted
+++ resolved
@@ -49,16 +49,12 @@
     }
 
     @Override
-<<<<<<< HEAD
-    public boolean isRuntimeConstant() {
-=======
     public boolean isNonDeterministic() {
->>>>>>> 2d5aedf0
         return true;
     }
 
     @Override
-    public boolean isThreadSafe() {
+    public boolean isRuntimeConstant() {
         return true;
     }
 
