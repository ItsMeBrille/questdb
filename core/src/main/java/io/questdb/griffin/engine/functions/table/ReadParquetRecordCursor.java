/*******************************************************************************
 *     ___                  _   ____  ____
 *    / _ \ _   _  ___  ___| |_|  _ \| __ )
 *   | | | | | | |/ _ \/ __| __| | | |  _ \
 *   | |_| | |_| |  __/\__ \ |_| |_| | |_) |
 *    \__\_\\__,_|\___||___/\__|____/|____/
 *
 *  Copyright (c) 2014-2019 Appsicle
 *  Copyright (c) 2019-2024 QuestDB
 *
 *  Licensed under the Apache License, Version 2.0 (the "License");
 *  you may not use this file except in compliance with the License.
 *  You may obtain a copy of the License at
 *
 *  http://www.apache.org/licenses/LICENSE-2.0
 *
 *  Unless required by applicable law or agreed to in writing, software
 *  distributed under the License is distributed on an "AS IS" BASIS,
 *  WITHOUT WARRANTIES OR CONDITIONS OF ANY KIND, either express or implied.
 *  See the License for the specific language governing permissions and
 *  limitations under the License.
 *
 ******************************************************************************/

package io.questdb.griffin.engine.functions.table;

import io.questdb.cairo.CairoException;
import io.questdb.cairo.ColumnType;
import io.questdb.cairo.DataUnavailableException;
import io.questdb.cairo.TableUtils;
import io.questdb.cairo.VarcharTypeDriver;
import io.questdb.cairo.sql.NoRandomAccessRecordCursor;
import io.questdb.cairo.sql.Record;
import io.questdb.cairo.sql.RecordMetadata;
import io.questdb.cairo.sql.TableReferenceOutOfDateException;
import io.questdb.cairo.vm.Vm;
import io.questdb.griffin.engine.table.parquet.PartitionDecoder;
import io.questdb.griffin.engine.table.parquet.RowGroupBuffers;
import io.questdb.log.Log;
import io.questdb.log.LogFactory;
import io.questdb.std.BinarySequence;
import io.questdb.std.Chars;
import io.questdb.std.DirectBinarySequence;
import io.questdb.std.DirectIntList;
import io.questdb.std.FilesFacade;
import io.questdb.std.Long256;
import io.questdb.std.Long256Impl;
import io.questdb.std.LongList;
import io.questdb.std.MemoryTag;
import io.questdb.std.Misc;
import io.questdb.std.Numbers;
import io.questdb.std.ObjList;
import io.questdb.std.Unsafe;
import io.questdb.std.str.CharSink;
import io.questdb.std.str.DirectString;
import io.questdb.std.str.LPSZ;
import io.questdb.std.str.Utf8Sequence;
import io.questdb.std.str.Utf8SplitString;
import org.jetbrains.annotations.Nullable;

/**
 * Page frame cursor for single-threaded read_parquet() SQL function.
 */
public class ReadParquetRecordCursor implements NoRandomAccessRecordCursor {
    private static final Log LOG = LogFactory.getLog(ReadParquetRecordCursor.class);
    private final LongList auxPtrs = new LongList();
    private final DirectIntList columns;
    private final LongList dataPtrs = new LongList();
    private final PartitionDecoder decoder;
    private final FilesFacade ff;
    private final RecordMetadata metadata;
    private final ParquetRecord record;
    private final RowGroupBuffers rowGroupBuffers;
    private long addr = 0;
    private int currentRowInRowGroup;
    private long fd = -1;
    private long fileSize = 0;
    private int rowGroupIndex;
    private long rowGroupRowCount;

    public ReadParquetRecordCursor(FilesFacade ff, RecordMetadata metadata) {
        try {
            this.ff = ff;
            this.metadata = metadata;
            this.decoder = new PartitionDecoder();
            this.rowGroupBuffers = new RowGroupBuffers(MemoryTag.NATIVE_PARQUET_PARTITION_DECODER);
            this.columns = new DirectIntList(32, MemoryTag.NATIVE_DEFAULT);
            this.record = new ParquetRecord(metadata.getColumnCount());
        } catch (Throwable th) {
            close();
            throw th;
        }
    }

    public static boolean metadataHasChanged(RecordMetadata metadata, PartitionDecoder decoder) {
        if (metadata.getColumnCount() != decoder.metadata().columnCount()) {
            return true;
        }

        for (int i = 0, n = metadata.getColumnCount(); i < n; i++) {
            if (!Chars.equals(metadata.getColumnName(i), decoder.metadata().columnName(i))) {
                return true;
            }

            final int metadataType = metadata.getColumnType(i);
            final int decoderType = decoder.metadata().getColumnType(i);
            final boolean symbolRemappingDetected = (metadataType == ColumnType.VARCHAR && decoderType == ColumnType.SYMBOL);
            // No need to compare column types if we deal with symbol remapping.
            if (!symbolRemappingDetected && metadataType != decoderType) {
                return true;
            }
        }
        return false;
    }

    @Override
    public void close() {
        Misc.free(decoder);
        Misc.free(rowGroupBuffers);
        Misc.free(columns);
        if (fd != -1) {
            ff.close(fd);
            fd = -1;
        }
        if (addr != 0) {
            ff.munmap(addr, fileSize, MemoryTag.MMAP_PARQUET_PARTITION_DECODER);
            addr = 0;
        }
    }

    @Override
    public Record getRecord() {
        return record;
    }

    @Override
    public boolean hasNext() throws DataUnavailableException {
        if (++currentRowInRowGroup < rowGroupRowCount) {
            return true;
        }

        try {
            return switchToNextRowGroup();
        } catch (CairoException ex) {
            throw CairoException.nonCritical().put("Error reading. Parquet file is likely corrupted");
        }
    }

    public void of(LPSZ path) {
        try {
            // Reopen the file, it could have changed
            this.fd = TableUtils.openRO(ff, path, LOG);
            this.fileSize = ff.length(fd);
            this.addr = TableUtils.mapRO(ff, fd, fileSize, MemoryTag.MMAP_PARQUET_PARTITION_DECODER);
            decoder.of(addr, fileSize, MemoryTag.NATIVE_PARQUET_PARTITION_DECODER);
            if (metadataHasChanged(metadata, decoder)) {
                // We need to recompile the factory as the Parquet metadata has changed.
                throw TableReferenceOutOfDateException.of(path);
            }
            rowGroupBuffers.reopen();
            columns.reopen();
            for (int i = 0, n = metadata.getColumnCount(); i < n; i++) {
                columns.add(i);
                columns.add(metadata.getColumnType(i));
            }
            toTop();
        } catch (DataUnavailableException e) {
            throw new RuntimeException(e);
        }
    }

    @Override
    public long size() throws DataUnavailableException {
        return decoder.metadata().rowCount();
    }

    @Override
    public void toTop() {
        rowGroupIndex = -1;
        rowGroupRowCount = -1;
        currentRowInRowGroup = -1;
    }

    private long getStrAddr(int col) {
        long auxPtr = auxPtrs.get(col);
        long dataPtr = dataPtrs.get(col);
        long dataOffset = Unsafe.getUnsafe().getLong(auxPtr + currentRowInRowGroup * 8L);
        return dataPtr + dataOffset;
    }

    private boolean switchToNextRowGroup() {
        dataPtrs.clear();
        auxPtrs.clear();
        if (++rowGroupIndex < decoder.metadata().rowGroupCount()) {
            final int rowGroupSize = decoder.metadata().rowGroupSize(rowGroupIndex);
            rowGroupRowCount = decoder.decodeRowGroup(rowGroupBuffers, columns, rowGroupIndex, 0, rowGroupSize);

            for (int columnIndex = 0, n = metadata.getColumnCount(); columnIndex < n; columnIndex++) {
                dataPtrs.add(rowGroupBuffers.getChunkDataPtr(columnIndex));
                auxPtrs.add(rowGroupBuffers.getChunkAuxPtr(columnIndex));
            }
            currentRowInRowGroup = 0;
            return true;
        }
        return false;
    }

    private class ParquetRecord implements Record {
        private final ObjList<DirectBinarySequence> bsViews;
        private final ObjList<DirectString> csViews;
        private final ObjList<Long256Impl> longs256;
        private final ObjList<Utf8SplitString> usViews;

        public ParquetRecord(int columnCount) {
            this.bsViews = new ObjList<>(columnCount);
            this.csViews = new ObjList<>(columnCount);
            this.longs256 = new ObjList<>(columnCount);
            this.usViews = new ObjList<>(columnCount);
        }

        @Override
        public BinarySequence getBin(int col) {
            long auxPtr = auxPtrs.get(col);
            long dataPtr = dataPtrs.get(col);
            long data_offset = Unsafe.getUnsafe().getLong(auxPtr + currentRowInRowGroup * 8L);
            long len = Unsafe.getUnsafe().getLong(dataPtr + data_offset);
            if (len != TableUtils.NULL_LEN) {
                return bsView(col).of(dataPtr + data_offset + 8L, len);
            }
            return null;
        }

        @Override
        public long getBinLen(int col) {
            long auxPtr = auxPtrs.get(col);
            long dataPtr = dataPtrs.get(col);
            long data_offset = Unsafe.getUnsafe().getLong(auxPtr + currentRowInRowGroup * 8L);
            return Unsafe.getUnsafe().getLong(dataPtr + data_offset);
        }

        @Override
        public boolean getBool(int col) {
            return getByte(col) == 1;
        }

        @Override
        public byte getByte(int col) {
            long dataPtr = dataPtrs.get(col);
            return Unsafe.getUnsafe().getByte(dataPtr + currentRowInRowGroup);
        }

        @Override
        public char getChar(int col) {
            long dataPtr = dataPtrs.get(col);
            return Unsafe.getUnsafe().getChar(dataPtr + currentRowInRowGroup * 2L);
        }

        @Override
        public double getDouble(int col) {
            long dataPtr = dataPtrs.get(col);
            return Unsafe.getUnsafe().getDouble(dataPtr + currentRowInRowGroup * 8L);
        }

        @Override
        public float getFloat(int col) {
            long dataPtr = dataPtrs.get(col);
            return Unsafe.getUnsafe().getFloat(dataPtr + currentRowInRowGroup * 4L);
        }

        @Override
        public byte getGeoByte(int col) {
            return getByte(col);
        }

        @Override
        public int getGeoInt(int col) {
            return getInt(col);
        }

        @Override
        public long getGeoLong(int col) {
            return getLong(col);
        }

        @Override
        public short getGeoShort(int col) {
            return getShort(col);
        }

        @Override
        public int getIPv4(int col) {
            return getInt(col);
        }

        @Override
        public int getInt(int col) {
            long dataPtr = dataPtrs.get(col);
            return Unsafe.getUnsafe().getInt(dataPtr + currentRowInRowGroup * 4L);
        }

        @Override
        public long getLong(int col) {
            long dataPtr = dataPtrs.get(col);
            return Unsafe.getUnsafe().getLong(dataPtr + currentRowInRowGroup * 8L);
        }

        @Override
        public long getLong128Hi(int col) {
            long dataPtr = dataPtrs.get(col);
            return Unsafe.getUnsafe().getLong(dataPtr + currentRowInRowGroup * 16L + 8);
        }

        @Override
        public long getLong128Lo(int col) {
            long dataPtr = dataPtrs.get(col);
            return Unsafe.getUnsafe().getLong(dataPtr + currentRowInRowGroup * 16L);
        }

        @Override
        public void getLong256(int col, CharSink<?> sink) {
            Numbers.appendLong256FromUnsafe(getLong256Addr(col), sink);
        }

        @Override
        public Long256 getLong256A(int col) {
<<<<<<< HEAD
            long dataPtr = dataPtrs.get(col);
            long offset = (long) currentRowInRowGroup * Long256.BYTES;
            final long a = Unsafe.getUnsafe().getLong(dataPtr + offset);
            final long b = Unsafe.getUnsafe().getLong(dataPtr + offset + Long.BYTES);
            final long c = Unsafe.getUnsafe().getLong(dataPtr + offset + Long.BYTES * 2);
            final long d = Unsafe.getUnsafe().getLong(dataPtr + offset + Long.BYTES * 3);
            Long256Impl long256 = long256(col);
            long256.setAll(a, b, c, d);
=======
            final Long256Impl long256 = long256A(col);
            long256.fromAddress(getLong256Addr(col));
>>>>>>> 539a4630
            return long256;
        }

        @Override
        public Long256 getLong256B(int col) {
<<<<<<< HEAD
            return getLong256A(col);
=======
            final Long256Impl long256 = long256B(col);
            long256.fromAddress(getLong256Addr(col));
            return long256;
>>>>>>> 539a4630
        }

        @Override
        public short getShort(int col) {
            long dataPtr = dataPtrs.get(col);
            return Unsafe.getUnsafe().getShort(dataPtr + currentRowInRowGroup * 2L);
        }

        @Override
        public CharSequence getStrA(int col) {
            return getStr(getStrAddr(col), csView(col));
        }

        @Override
        public CharSequence getStrB(int col) {
            return getStrA(col);
        }

        @Override
        public int getStrLen(int col) {
            return Unsafe.getUnsafe().getInt(getStrAddr(col));
        }

        @Nullable
        @Override
        public Utf8Sequence getVarcharA(int col) {
            long auxPtr = auxPtrs.get(col);
            long dataPtr = dataPtrs.get(col);
            return VarcharTypeDriver.getSplitValue(auxPtr, Long.MAX_VALUE, dataPtr, Long.MAX_VALUE, currentRowInRowGroup, usView(col));
        }

        @Nullable
        @Override
        public Utf8Sequence getVarcharB(int col) {
            return getVarcharA(col);
        }

        @Override
        public int getVarcharSize(int col) {
            long auxPtr = auxPtrs.get(col);
            return VarcharTypeDriver.getValueSize(auxPtr, currentRowInRowGroup);
        }

        private DirectBinarySequence bsView(int columnIndex) {
            if (bsViews.getQuiet(columnIndex) == null) {
                bsViews.extendAndSet(columnIndex, new DirectBinarySequence());
            }
            return bsViews.getQuick(columnIndex);
        }

        private DirectString csView(int columnIndex) {
            if (csViews.getQuiet(columnIndex) == null) {
                csViews.extendAndSet(columnIndex, new DirectString());
            }
            return csViews.getQuick(columnIndex);
        }

        private long getLong256Addr(int col) {
            return dataPtrs.get(col) + (long) currentRowInRowGroup * Long256.BYTES;
        }

        private DirectString getStr(long addr, DirectString view) {
            assert addr > 0;
            final int len = Unsafe.getUnsafe().getInt(addr);
            if (len != TableUtils.NULL_LEN) {
                return view.of(addr + Vm.STRING_LENGTH_BYTES, len);
            }
            return null;
        }

        private Long256Impl long256(int columnIndex) {
            if (longs256.getQuiet(columnIndex) == null) {
                longs256.extendAndSet(columnIndex, new Long256Impl());
            }
            return longs256.getQuick(columnIndex);
        }

        private Utf8SplitString usView(int columnIndex) {
            if (usViews.getQuiet(columnIndex) == null) {
                usViews.extendAndSet(columnIndex, new Utf8SplitString());
            }
            return usViews.getQuick(columnIndex);
        }
    }
}<|MERGE_RESOLUTION|>--- conflicted
+++ resolved
@@ -323,31 +323,16 @@
 
         @Override
         public Long256 getLong256A(int col) {
-<<<<<<< HEAD
-            long dataPtr = dataPtrs.get(col);
-            long offset = (long) currentRowInRowGroup * Long256.BYTES;
-            final long a = Unsafe.getUnsafe().getLong(dataPtr + offset);
-            final long b = Unsafe.getUnsafe().getLong(dataPtr + offset + Long.BYTES);
-            final long c = Unsafe.getUnsafe().getLong(dataPtr + offset + Long.BYTES * 2);
-            final long d = Unsafe.getUnsafe().getLong(dataPtr + offset + Long.BYTES * 3);
-            Long256Impl long256 = long256(col);
-            long256.setAll(a, b, c, d);
-=======
-            final Long256Impl long256 = long256A(col);
-            long256.fromAddress(getLong256Addr(col));
->>>>>>> 539a4630
-            return long256;
-        }
-
-        @Override
-        public Long256 getLong256B(int col) {
-<<<<<<< HEAD
-            return getLong256A(col);
-=======
-            final Long256Impl long256 = long256B(col);
+            final Long256Impl long256 = long256(col);
             long256.fromAddress(getLong256Addr(col));
             return long256;
->>>>>>> 539a4630
+        }
+
+        @Override
+        public Long256 getLong256B(int col) {
+            final Long256Impl long256 = long256(col);
+            long256.fromAddress(getLong256Addr(col));
+            return long256;
         }
 
         @Override
