--- conflicted
+++ resolved
@@ -64,16 +64,12 @@
     }
 
     @Override
-<<<<<<< HEAD
-    public boolean isRuntimeConstant() {
-=======
     public boolean isNonDeterministic() {
->>>>>>> 2d5aedf0
         return true;
     }
 
     @Override
-    public boolean isThreadSafe() {
+    public boolean isRuntimeConstant() {
         return true;
     }
 
