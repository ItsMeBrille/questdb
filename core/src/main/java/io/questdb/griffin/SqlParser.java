--- conflicted
+++ resolved
@@ -3157,15 +3157,6 @@
         - the remaining type casts are not rewritten, e.g. left as is
      */
 
-<<<<<<< HEAD
-    private ExpressionNode rewriteKnownStatements(ExpressionNode parent) throws SqlException {
-        return rewriteJsonExtractCast(
-                rewritePgCast(
-                        rewriteConcat(
-                                rewriteCase(
-                                        rewriteCount(
-                                                parent
-=======
     private ExpressionNode rewriteKnownStatements(
             ExpressionNode parent,
             @Nullable LowerCaseCharSequenceObjHashMap<ExpressionNode> decls,
@@ -3181,7 +3172,6 @@
                                                                 parent
                                                         )
                                                 )
->>>>>>> 1e9a30f3
                                         )
                                 )
                         ), decls, exprTargetVariableName);
