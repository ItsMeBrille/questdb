--- conflicted
+++ resolved
@@ -1851,69 +1851,13 @@
         // expect [group by]
 
         if (tok != null && isGroupKeyword(tok)) {
-<<<<<<< HEAD
             tok = parseGroupBy(model, lexer, sqlParserCallback);
-=======
-            expectBy(lexer);
-            do {
-                tokIncludingLocalBrace(lexer, "literal");
-                lexer.unparseLast();
-                ExpressionNode n = expr(lexer, model, sqlParserCallback, model.getDecls());
-                if (n == null || (n.type != ExpressionNode.LITERAL && n.type != ExpressionNode.CONSTANT && n.type != ExpressionNode.FUNCTION && n.type != ExpressionNode.OPERATION)) {
-                    throw SqlException.$(n == null ? lexer.lastTokenPosition() : n.position, "literal expected");
-                }
-
-                model.addGroupBy(n);
-
-                tok = optTok(lexer);
-            } while (tok != null && Chars.equals(tok, ','));
->>>>>>> 73db9daf
         }
 
         // expect [order by]
 
         if (tok != null && isOrderKeyword(tok)) {
-<<<<<<< HEAD
             tok = parseGroupBy(model, lexer, sqlParserCallback);
-=======
-            model.setOrderByPosition(lexer.lastTokenPosition());
-            expectBy(lexer);
-            do {
-                tokIncludingLocalBrace(lexer, "literal");
-                lexer.unparseLast();
-
-                ExpressionNode n = expr(lexer, model, sqlParserCallback, model.getDecls());
-                if (n == null || (n.type == ExpressionNode.QUERY || n.type == ExpressionNode.SET_OPERATION)) {
-                    throw SqlException.$(lexer.lastTokenPosition(), "literal or expression expected");
-                }
-
-                if ((n.type == ExpressionNode.CONSTANT && Chars.equals("''", n.token)) ||
-                        (n.type == ExpressionNode.LITERAL && n.token.length() == 0)) {
-                    throw SqlException.$(lexer.lastTokenPosition(), "non-empty literal or expression expected");
-                }
-
-                tok = optTok(lexer);
-
-                if (tok != null && isDescKeyword(tok)) {
-
-                    model.addOrderBy(n, QueryModel.ORDER_DIRECTION_DESCENDING);
-                    tok = optTok(lexer);
-
-                } else {
-
-                    model.addOrderBy(n, QueryModel.ORDER_DIRECTION_ASCENDING);
-
-                    if (tok != null && isAscKeyword(tok)) {
-                        tok = optTok(lexer);
-                    }
-                }
-
-                if (model.getOrderBy().size() >= MAX_ORDER_BY_COLUMNS) {
-                    throw err(lexer, tok, "Too many columns");
-                }
-
-            } while (tok != null && Chars.equals(tok, ','));
->>>>>>> 73db9daf
         }
 
         // expect [limit]
@@ -1943,7 +1887,6 @@
         parseTableName(lexer, model);
     }
 
-<<<<<<< HEAD
     private CharSequence parseGroupBy(QueryModel model, GenericLexer lexer, SqlParserCallback sqlParserCallback) throws SqlException {
         CharSequence tok;
         expectBy(lexer);
@@ -1962,14 +1905,11 @@
         return tok;
     }
 
-    private ExecutionModel parseInsert(GenericLexer lexer, SqlParserCallback sqlParserCallback) throws SqlException {
-=======
     private ExecutionModel parseInsert(
             GenericLexer lexer,
             SqlParserCallback sqlParserCallback,
             @Nullable LowerCaseCharSequenceObjHashMap<ExpressionNode> decls
     ) throws SqlException {
->>>>>>> 73db9daf
         final InsertModel model = insertModelPool.next();
         CharSequence tok = tok(lexer, "atomic or into or batch");
         model.setBatchSize(configuration.getInsertModelBatchSize());
@@ -2233,7 +2173,7 @@
             tokIncludingLocalBrace(lexer, "literal");
             lexer.unparseLast();
 
-            ExpressionNode n = expr(lexer, model, sqlParserCallback);
+            ExpressionNode n = expr(lexer, model, sqlParserCallback, model.getDecls());
             if (n == null || (n.type == ExpressionNode.QUERY || n.type == ExpressionNode.SET_OPERATION)) {
                 throw SqlException.$(lexer.lastTokenPosition(), "literal or expression expected");
             }
@@ -2404,7 +2344,7 @@
             throw SqlException.$(lexer.lastTokenPosition(), "expected `GROUP`");
         }
 
-        tok = parseGroupBy(model, lexer, sqlParserCallback);
+        tok = parseGroupBy(model, lexer, sqlParserCallback, model.getDecls());
 
         if (tok != null && isOrderKeyword(tok)) {
             tok = parseOrderBy(model, lexer, sqlParserCallback);
