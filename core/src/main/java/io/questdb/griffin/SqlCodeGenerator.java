--- conflicted
+++ resolved
@@ -69,7 +69,6 @@
 import static io.questdb.griffin.model.ExpressionNode.*;
 import static io.questdb.griffin.model.QueryModel.QUERY;
 import static io.questdb.griffin.model.QueryModel.*;
-
 
 public class SqlCodeGenerator implements Mutable, Closeable {
     public static final int GKK_HOUR_INT = 1;
@@ -5013,15 +5012,8 @@
         model.setWhereClause(withinExtracted);
 
         boolean orderDescendingByDesignatedTimestampOnly = isOrderDescendingByDesignatedTimestampOnly(model);
-<<<<<<< HEAD
 
         if (withinExtracted != null || executionContext.overrideIntrinsics(reader.getTableToken())) {
-=======
-        if (withinExtracted != null) {
-            CharSequence preferredKeyColumn = null;
-            if (latestByColumnCount == 1) {
-                final int latestByIndex = listColumnFilterA.getColumnIndexFactored(0);
->>>>>>> 318c2bef
 
             final IntrinsicModel intrinsicModel;
             if (withinExtracted != null) {
