--- conflicted
+++ resolved
@@ -378,13 +378,8 @@
                         warnings |= TextLoadWarning.PARTITION_TYPE_MISMATCH;
                     }
                     partitionBy = tablePartitionBy;
-<<<<<<< HEAD
                     tableStructureAdapter.of(columnNames, detectedColumnTypes);
-                    securityContext.authorizeInsert(tableToken, columnNames);
-=======
-                    tableStructureAdapter.of(names, detectedTypes);
                     securityContext.authorizeInsert(tableToken);
->>>>>>> 6fcd81a2
                 }
                 break;
             default:
