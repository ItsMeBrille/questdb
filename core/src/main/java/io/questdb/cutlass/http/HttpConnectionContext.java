/*******************************************************************************
 *     ___                  _   ____  ____
 *    / _ \ _   _  ___  ___| |_|  _ \| __ )
 *   | | | | | | |/ _ \/ __| __| | | |  _ \
 *   | |_| | |_| |  __/\__ \ |_| |_| | |_) |
 *    \__\_\\__,_|\___||___/\__|____/|____/
 *
 *  Copyright (c) 2014-2019 Appsicle
 *  Copyright (c) 2019-2023 QuestDB
 *
 *  Licensed under the Apache License, Version 2.0 (the "License");
 *  you may not use this file except in compliance with the License.
 *  You may obtain a copy of the License at
 *
 *  http://www.apache.org/licenses/LICENSE-2.0
 *
 *  Unless required by applicable law or agreed to in writing, software
 *  distributed under the License is distributed on an "AS IS" BASIS,
 *  WITHOUT WARRANTIES OR CONDITIONS OF ANY KIND, either express or implied.
 *  See the License for the specific language governing permissions and
 *  limitations under the License.
 *
 ******************************************************************************/

package io.questdb.cutlass.http;

import io.questdb.Metrics;
import io.questdb.cairo.CairoException;
import io.questdb.cairo.SecurityContext;
import io.questdb.cairo.security.DenyAllSecurityContext;
import io.questdb.cairo.security.SecurityContextFactory;
import io.questdb.cairo.sql.RecordCursorFactory;
import io.questdb.cutlass.http.ex.NotEnoughLinesException;
import io.questdb.cutlass.http.ex.RetryOperationException;
import io.questdb.cutlass.http.ex.TooFewBytesReceivedException;
import io.questdb.log.Log;
import io.questdb.log.LogFactory;
import io.questdb.network.*;
import io.questdb.std.*;
import io.questdb.std.str.DirectUtf8String;
import io.questdb.std.str.StdoutSink;
import io.questdb.std.str.Utf8Sequence;
import io.questdb.std.str.Utf8s;
import org.jetbrains.annotations.NotNull;
import org.jetbrains.annotations.TestOnly;

<<<<<<< HEAD
import static io.questdb.cutlass.http.processors.TextImportProcessor.CONTENT_TYPE_TEXT;
import static io.questdb.network.IODispatcher.*;
import static io.questdb.network.Net.SHUT_WR;
=======
import static io.questdb.cutlass.http.HttpConstants.HEADER_CONTENT_ACCEPT_ENCODING;
import static io.questdb.cutlass.http.HttpConstants.HEADER_TRANSFER_ENCODING;
import static io.questdb.network.IODispatcher.*;
import static java.net.HttpURLConnection.*;
>>>>>>> 39abc30b

public class HttpConnectionContext extends IOContext<HttpConnectionContext> implements Locality, Retry {
    private static final Log LOG = LogFactory.getLog(HttpConnectionContext.class);
    private final HttpAuthenticator authenticator;
    private final ChunkedContentParser chunkedContentParser = new ChunkedContentParser();
    private final HttpContextConfiguration configuration;
    private final HttpCookieHandler cookieHandler;
    private final ObjectPool<DirectUtf8String> csPool;
    private final boolean dumpNetworkTraffic;
    private final int forceFragmentationReceiveChunkSize;
    private final HttpHeaderParser headerParser;
    private final LocalValueMap localValueMap = new LocalValueMap();
    private final Metrics metrics;
    private final HttpHeaderParser multipartContentHeaderParser;
    private final HttpMultipartContentParser multipartContentParser;
    private final MultipartParserState multipartParserState = new MultipartParserState();
    private final NetworkFacade nf;
    private final int recvBufferSize;
    private final HttpResponseSink responseSink;
    private final RetryAttemptAttributes retryAttemptAttributes = new RetryAttemptAttributes();
    private final RescheduleContext retryRescheduleContext = retry -> {
        LOG.info().$("Retry is requested after successful writer allocation. Retry will be re-scheduled [thread=").$(Thread.currentThread().getId()).I$();
        throw RetryOperationException.INSTANCE;
    };
    private final AssociativeCache<RecordCursorFactory> selectCache;
    private int nCompletedRequests;
    private boolean pendingRetry = false;
    private int receivedBytes;
    private long recvBuffer;
    private long recvPos;
    private HttpRequestProcessor resumeProcessor = null;
    private SecurityContext securityContext;
    private SuspendEvent suspendEvent;
    private long totalBytesSent;
    private long totalReceived;

    @TestOnly
    public HttpConnectionContext(HttpMinServerConfiguration configuration, Metrics metrics, SocketFactory socketFactory) {
        this(configuration, metrics, socketFactory, DefaultHttpCookieHandler.INSTANCE, DefaultHttpHeaderParserFactory.INSTANCE);
    }

    public HttpConnectionContext(
            HttpMinServerConfiguration configuration,
            Metrics metrics,
            SocketFactory socketFactory,
            HttpCookieHandler cookieHandler,
            HttpHeaderParserFactory headerParserFactory
    ) {
        super(
                socketFactory,
                configuration.getHttpContextConfiguration().getNetworkFacade(),
                LOG,
                metrics.jsonQuery().connectionCountGauge()
        );
        final HttpContextConfiguration contextConfiguration = configuration.getHttpContextConfiguration();
        this.configuration = contextConfiguration;
        this.cookieHandler = cookieHandler;
        this.nf = contextConfiguration.getNetworkFacade();
        this.csPool = new ObjectPool<>(DirectUtf8String.FACTORY, contextConfiguration.getConnectionStringPoolCapacity());
        this.headerParser = headerParserFactory.newParser(contextConfiguration.getRequestHeaderBufferSize(), csPool);
        this.multipartContentHeaderParser = new HttpHeaderParser(contextConfiguration.getMultipartHeaderBufferSize(), csPool);
        this.multipartContentParser = new HttpMultipartContentParser(multipartContentHeaderParser);
        this.responseSink = new HttpResponseSink(contextConfiguration);
        this.recvBufferSize = contextConfiguration.getRecvBufferSize();
        this.dumpNetworkTraffic = contextConfiguration.getDumpNetworkTraffic();
        // This is default behaviour until the security context is overridden with correct principal.
        this.securityContext = DenyAllSecurityContext.INSTANCE;
        this.metrics = metrics;
        this.authenticator = contextConfiguration.getFactoryProvider().getHttpAuthenticatorFactory().getHttpAuthenticator();
        this.forceFragmentationReceiveChunkSize = configuration.getHttpContextConfiguration().getForceRecvFragmentationChunkSize();

        if (configuration instanceof HttpServerConfiguration) {
            final HttpServerConfiguration serverConfiguration = (HttpServerConfiguration) configuration;
            final boolean enableQueryCache = serverConfiguration.isQueryCacheEnabled();
            final int blockCount = enableQueryCache ? serverConfiguration.getQueryCacheBlockCount() : 1;
            final int rowCount = enableQueryCache ? serverConfiguration.getQueryCacheRowCount() : 1;
            this.selectCache = new AssociativeCache<>(
                    blockCount,
                    rowCount,
                    metrics.jsonQuery().cachedQueriesGauge(),
                    metrics.jsonQuery().cacheHitCounter(),
                    metrics.jsonQuery().cacheMissCounter()
            );
        } else {
            // Min server doesn't need select cache, so we use no-op settings.
            this.selectCache = new AssociativeCache<>(1, 1);
        }
    }

    @Override
    public void clear() {
        LOG.debug().$("clear [fd=").$(getFd()).I$();
        super.clear();
        reset();
        if (this.pendingRetry) {
            LOG.error().$("reused context with retry pending").$();
        }
        this.pendingRetry = false;
        this.recvBuffer = Unsafe.free(recvBuffer, recvBufferSize, MemoryTag.NATIVE_HTTP_CONN);
        this.localValueMap.disconnect();
    }

    @Override
    public void clearSuspendEvent() {
        suspendEvent = Misc.free(suspendEvent);
    }

    @Override
    public void close() {
        final int fd = getFd();
        LOG.debug().$("close [fd=").$(fd).I$();
        super.close();
        if (this.pendingRetry) {
            this.pendingRetry = false;
            LOG.info().$("closed context with retry pending [fd=").$(getFd()).I$();
        }
        this.nCompletedRequests = 0;
        this.totalBytesSent = 0;
        this.csPool.clear();
        this.multipartContentParser.close();
        this.multipartContentHeaderParser.close();
        this.headerParser.close();
        this.localValueMap.close();
        this.recvBuffer = Unsafe.free(recvBuffer, recvBufferSize, MemoryTag.NATIVE_HTTP_CONN);
        this.responseSink.close();
        this.receivedBytes = 0;
        this.securityContext = DenyAllSecurityContext.INSTANCE;
        this.authenticator.close();
        Misc.free(selectCache);
        LOG.debug().$("closed [fd=").$(fd).I$();
    }

    @Override
    public void fail(HttpRequestProcessorSelector selector, HttpException e) {
        LOG.info().$("failed to retry query [fd=").$(getFd()).I$();
        HttpRequestProcessor processor = getHttpRequestProcessor(selector);
        retryFailed(processor, e);
    }

    @Override
    public RetryAttemptAttributes getAttemptDetails() {
        return retryAttemptAttributes;
    }

    public HttpChunkedResponseSocket getChunkedResponseSocket() {
        return responseSink.getChunkedSocket();
    }

    public HttpCookieHandler getCookieHandler() {
        return cookieHandler;
    }

    public long getLastRequestBytesSent() {
        return responseSink.getTotalBytesSent();
    }

    @Override
    public LocalValueMap getMap() {
        return localValueMap;
    }

    public Metrics getMetrics() {
        return metrics;
    }

    public int getNCompletedRequests() {
        return nCompletedRequests;
    }

    public HttpRawSocket getRawResponseSocket() {
        return responseSink.getRawSocket();
    }

    public HttpRequestHeader getRequestHeader() {
        return headerParser;
    }

    public HttpResponseHeader getResponseHeader() {
        return responseSink.getHeader();
    }

    public SecurityContext getSecurityContext() {
        return securityContext;
    }

    public AssociativeCache<RecordCursorFactory> getSelectCache() {
        return selectCache;
    }

    @Override
    public SuspendEvent getSuspendEvent() {
        return suspendEvent;
    }

    public long getTotalBytesSent() {
        return totalBytesSent;
    }

    public boolean handleClientOperation(int operation, HttpRequestProcessorSelector selector, RescheduleContext rescheduleContext) {
        boolean keepGoing;
        switch (operation) {
            case IOOperation.READ:
                keepGoing = handleClientRecv(selector, rescheduleContext);
                break;
            case IOOperation.WRITE:
                keepGoing = handleClientSend();
                break;
            case IOOperation.HEARTBEAT:
                dispatcher.registerChannel(this, IOOperation.HEARTBEAT);
                return false;
            default:
                dispatcher.disconnect(this, DISCONNECT_REASON_UNKNOWN_OPERATION);
                keepGoing = false;
                break;
        }

        boolean useful = keepGoing;
        if (keepGoing) {
            if (configuration.getServerKeepAlive()) {
                do {
                    keepGoing = handleClientRecv(selector, rescheduleContext);
                } while (keepGoing);
            } else {
                dispatcher.disconnect(this, DISCONNECT_REASON_KEEPALIVE_OFF);
            }
        }
        return useful;
    }

    @Override
    public void init() {
        if (socket.supportsTls()) {
            if (socket.startTlsSession() != 0) {
                throw CairoException.nonCritical().put("failed to start TLS session");
            }
        }
    }

    @Override
    public boolean invalid() {
        return pendingRetry || receivedBytes > 0 || this.socket == null;
    }

    @Override
    public HttpConnectionContext of(int fd, @NotNull IODispatcher<HttpConnectionContext> dispatcher) {
        super.of(fd, dispatcher);
        // The context is obtained from the pool, so we should initialize the memory.
        if (recvBuffer == 0) {
            recvBuffer = Unsafe.malloc(recvBufferSize, MemoryTag.NATIVE_HTTP_CONN);
        }
        responseSink.of(socket);
        return this;
    }

    public boolean rejectRequest(int code, CharSequence userMessage, CharSequence cookieName, CharSequence cookieValue) throws PeerDisconnectedException, PeerIsSlowToReadException {
        reset();
        LOG.error().$(userMessage).$(" [code=").$(code).I$();
        simpleResponse().sendStatusWithCookie(code, userMessage, cookieName, cookieValue);
        dispatcher.registerChannel(this, IOOperation.READ);
        return false;
    }

    public void reset() {
        LOG.debug().$("reset [fd=").$(getFd()).$(']').$();
        this.totalBytesSent += responseSink.getTotalBytesSent();
        this.responseSink.clear();
        this.nCompletedRequests++;
        this.resumeProcessor = null;
        this.headerParser.clear();
        this.multipartContentParser.clear();
        this.multipartContentHeaderParser.clear();
        this.csPool.clear();
        this.localValueMap.clear();
        this.multipartParserState.multipartRetry = false;
        this.retryAttemptAttributes.waitStartTimestamp = 0;
        this.retryAttemptAttributes.lastRunTimestamp = 0;
        this.retryAttemptAttributes.attempt = 0;
        this.receivedBytes = 0;
        this.securityContext = DenyAllSecurityContext.INSTANCE;
        this.authenticator.clear();
        this.totalReceived = 0;
        this.chunkedContentParser.clear();
        this.recvPos = recvBuffer;
        clearSuspendEvent();
    }

    public void resumeResponseSend() throws PeerIsSlowToReadException, PeerDisconnectedException {
        responseSink.resumeSend();
    }

    public void scheduleRetry(HttpRequestProcessor processor, RescheduleContext rescheduleContext) {
        try {
            pendingRetry = true;
            rescheduleContext.reschedule(this);
        } catch (HttpException e) {
            retryFailed(processor, e);
        }
    }

    public HttpResponseSink.SimpleResponseImpl simpleResponse() {
        return responseSink.getSimple();
    }

    public boolean tryRerun(HttpRequestProcessorSelector selector, RescheduleContext rescheduleContext) {
        if (pendingRetry) {
            pendingRetry = false;
            HttpRequestProcessor processor = getHttpRequestProcessor(selector);
            try {
                LOG.info().$("retrying query [fd=").$(getFd()).I$();
                processor.onRequestRetry(this);
                if (multipartParserState.multipartRetry) {
                    if (continueConsumeMultipart(
                            socket,
                            multipartParserState.lo,
                            multipartParserState.hi,
                            multipartParserState.recvBufRemaining,
                            (HttpMultipartContentListener) processor,
                            processor,
                            retryRescheduleContext
                    )) {
                        LOG.info().$("success retried multipart import [fd=").$(getFd()).I$();
                        busyRcvLoop(selector, rescheduleContext);
                    } else {
                        LOG.info().$("retry success but import not finished [fd=").$(getFd()).I$();
                    }
                } else {
                    busyRcvLoop(selector, rescheduleContext);
                }
            } catch (RetryOperationException e2) {
                pendingRetry = true;
                return false;
            } catch (PeerDisconnectedException ignore) {
                dispatcher.disconnect(this, DISCONNECT_REASON_PEER_DISCONNECT_AT_RERUN);
            } catch (PeerIsSlowToReadException e2) {
                LOG.info().$("peer is slow on running the rerun [fd=").$(getFd())
                        .$(", thread=").$(Thread.currentThread().getId()).I$();
                processor.parkRequest(this, false);
                resumeProcessor = processor;
                dispatcher.registerChannel(this, IOOperation.WRITE);
            } catch (QueryPausedException e) {
                LOG.info().$("partition is in cold storage, suspending query [fd=").$(getFd())
                        .$(", thread=").$(Thread.currentThread().getId()).I$();
                processor.parkRequest(this, true);
                resumeProcessor = processor;
                suspendEvent = e.getEvent();
                dispatcher.registerChannel(this, IOOperation.WRITE);
            } catch (ServerDisconnectException e) {
                LOG.info().$("kicked out [fd=").$(getFd()).I$();
                dispatcher.disconnect(this, DISCONNECT_REASON_KICKED_OUT_AT_RERUN);
            }
        }
        return true;
    }

    @SuppressWarnings("StatementWithEmptyBody")
    private void busyRcvLoop(HttpRequestProcessorSelector selector, RescheduleContext rescheduleContext) {
        reset();
        if (configuration.getServerKeepAlive()) {
            while (handleClientRecv(selector, rescheduleContext)) ;
        } else {
            dispatcher.disconnect(this, DISCONNECT_REASON_KEEPALIVE_OFF_RECV);
        }
    }

    private void completeRequest(
            HttpRequestProcessor processor,
            RescheduleContext rescheduleContext
    ) throws PeerDisconnectedException, PeerIsSlowToReadException, ServerDisconnectException, QueryPausedException {
        LOG.debug().$("complete [fd=").$(getFd()).I$();
        try {
            processor.onRequestComplete(this);
            reset();
        } catch (RetryOperationException e) {
            pendingRetry = true;
            scheduleRetry(processor, rescheduleContext);
        }
    }

    private boolean configureSecurityContext() {
        if (securityContext == DenyAllSecurityContext.INSTANCE) {
            if (!authenticator.authenticate(headerParser)) {
                return false;
            }
            securityContext = configuration.getFactoryProvider().getSecurityContextFactory().getInstance(
                    authenticator.getPrincipal(),
                    authenticator.getAuthType(),
                    SecurityContextFactory.HTTP
            );
        }
        return true;
    }

    private boolean consumeChunked(HttpRequestProcessor processor, long headerEnd, long read, boolean newRequest) throws PeerIsSlowToReadException, ServerDisconnectException, PeerDisconnectedException, QueryPausedException {
        HttpMultipartContentListener contentProcessor = (HttpMultipartContentListener) processor;
        if (!newRequest) {
            processor.resumeRecv(this);
        }

        while (true) {
            long lo, hi;
            int bufferLenLeft = (int) (recvBuffer + recvBufferSize - recvPos);
            if (newRequest) {
                processor.onHeadersReady(this);
                totalReceived -= headerEnd - recvBuffer;
                lo = headerEnd;
                hi = recvBuffer + read;
                newRequest = false;
            } else {
                read = socket.recv(recvPos, Math.min(forceFragmentationReceiveChunkSize, bufferLenLeft));
                lo = recvBuffer;
                hi = recvPos + read;
            }

            if (read > 0) {
                lo = chunkedContentParser.handleRecv(lo, hi, contentProcessor);
                if (lo == Long.MAX_VALUE) {
                    // done
                    processor.onRequestComplete(this);
                    reset();
                    if (configuration.getServerKeepAlive()) {
                        return true;
                    } else {
                        return disconnectHttp(processor, DISCONNECT_REASON_KEEPALIVE_OFF_RECV);
                    }
                } else if (lo == Long.MIN_VALUE) {
                    // protocol violation
                    LOG.error().$("cannot parse chunk length, chunked protocol violation, disconnecting [fd=").$(getFd()).I$();
                    return disconnectHttp(processor, DISCONNECT_REASON_KICKED_OUT_AT_EXTRA_BYTES);
                } else if (lo != hi) {
                    lo = -lo;
                    assert lo >= recvBuffer && lo <= hi && lo < recvBuffer + recvBufferSize;
                    if (lo != recvBuffer) {
                        // Compact recv buffer
                        Vect.memmove(recvBuffer, lo, hi - lo);
                    }
                    recvPos = recvBuffer + (hi - lo);
                } else {
                    recvPos = recvBuffer;
                }
            }

            if (read == 0 || read == forceFragmentationReceiveChunkSize) {
                // Schedule for read
                dispatcher.registerChannel(this, IOOperation.READ);
                return false;
            } else if (read < 0) {
                // client disconnected
                return disconnectHttp(processor, DISCONNECT_REASON_KICKED_OUT_AT_RECV);
            }
        }
    }

    private boolean consumeContent(
            int contentLength,
            Socket socket,
            HttpRequestProcessor processor,
            long headerEnd,
            int read,
            boolean newRequest
    ) throws PeerDisconnectedException, PeerIsSlowToReadException, ServerDisconnectException, QueryPausedException {
        HttpMultipartContentListener contentProcessor = (HttpMultipartContentListener) processor;
        if (!newRequest) {
            processor.resumeRecv(this);
        }

        while (true) {
            long lo;
            if (newRequest) {
                processor.onHeadersReady(this);
                totalReceived -= headerEnd - recvBuffer;
                lo = headerEnd;
                newRequest = false;
            } else {
                read = socket.recv(recvBuffer, recvBufferSize);
                lo = recvBuffer;
            }

            if (read > 0) {
                if (totalReceived + read > contentLength) {
                    // HTTP protocol violation
                    // client sent more data than it promised in Content-Length header
                    // we will disconnect client and roll back
                    return disconnectHttp(processor, DISCONNECT_REASON_KICKED_OUT_AT_EXTRA_BYTES);
                }

                contentProcessor.onChunk(lo, recvBuffer + read);
                totalReceived += read;

                if (totalReceived == contentLength) {
                    // we have received all content, commit
                    // check that client has not disconnected
                    read = socket.recv(recvBuffer, recvBufferSize);
                    if (read < 0) {
                        // client disconnected, don't commit, rollback instead
                        return disconnectHttp(processor, DISCONNECT_REASON_KICKED_OUT_AT_RECV);
                    } else if (read > 0) {
                        // HTTP protocol violation
                        // client sent more data than it promised in Content-Length header
                        // we will disconnect client and roll back
                        return disconnectHttp(processor, DISCONNECT_REASON_KICKED_OUT_AT_EXTRA_BYTES);
                    }

                    processor.onRequestComplete(this);
                    reset();
                    if (configuration.getServerKeepAlive()) {
                        return true;
                    } else {
                        return disconnectHttp(processor, DISCONNECT_REASON_KEEPALIVE_OFF_RECV);
                    }
                }
            } else if (read == 0) {
                // Schedule for read
                dispatcher.registerChannel(this, IOOperation.READ);
                return false;
            } else {
                // client disconnected
                return disconnectHttp(processor, DISCONNECT_REASON_KICKED_OUT_AT_RECV);
            }
        }
    }

    private boolean consumeMultipart(
            Socket socket,
            HttpRequestProcessor processor,
            long headerEnd,
            int read,
            boolean newRequest,
            RescheduleContext rescheduleContext
    ) throws PeerDisconnectedException, PeerIsSlowToReadException, ServerDisconnectException, QueryPausedException {
        if (newRequest) {
            if (!headerParser.hasBoundary()) {
                return rejectRequest("Bad request. Form data in multipart POST expected.");
            }
            processor.onHeadersReady(this);
            multipartContentParser.of(headerParser.getBoundary());
        }

        processor.resumeRecv(this);

        final HttpMultipartContentListener multipartListener = (HttpMultipartContentListener) processor;
        final long bufferEnd = recvBuffer + read;

        LOG.debug().$("multipart").$();

        // read socket into buffer until there is nothing to read
        long lo;
        long hi;
        int recvBufRemaining;

        if (headerEnd < bufferEnd) {
            lo = headerEnd;
            hi = bufferEnd;
            recvBufRemaining = (int) (recvBufferSize - (bufferEnd - recvBuffer));
        } else {
            lo = recvBuffer;
            hi = lo + receivedBytes;
            recvBufRemaining = recvBufferSize - receivedBytes;
            receivedBytes = 0;
        }

        return continueConsumeMultipart(socket, lo, hi, recvBufRemaining, multipartListener, processor, rescheduleContext);
    }

    private boolean continueConsumeMultipart(
            Socket socket,
            long lo,
            long hi,
            int recvBufRemaining,
            HttpMultipartContentListener multipartListener,
            HttpRequestProcessor processor,
            RescheduleContext rescheduleContext
    ) throws PeerDisconnectedException, PeerIsSlowToReadException, ServerDisconnectException, QueryPausedException {
        boolean keepGoing = false;

        if (hi > lo) {
            try {
                if (parseMultipartResult(lo, hi, recvBufRemaining, multipartListener, processor, rescheduleContext)) {
                    return true;
                }

                hi = lo = recvBuffer;
                recvBufRemaining = recvBufferSize;
            } catch (TooFewBytesReceivedException e) {
                lo = multipartContentParser.getResumePtr();
            }
        }

        long spinsRemaining = 0;

        while (true) {
            final int n = socket.recv(hi, recvBufRemaining);
            if (n < 0) {
                dispatcher.disconnect(this, DISCONNECT_REASON_PEER_DISCONNECT_AT_MULTIPART_RECV);
                break;
            }

            if (n == 0) {
                // Text loader needs as big of a data chunk as possible
                // to analyse columns and delimiters correctly. To make sure we
                // can deliver large data chunk we have to implement mini-Nagle
                // algorithm by accumulating small data chunks client could be
                // sending into our receive buffer. To make sure we don't
                // sit around accumulating for too long we have spin limit
                if (spinsRemaining-- > 0) {
                    continue;
                }

                // do we have anything in the buffer?
                if (hi > lo) {
                    try {
                        if (parseMultipartResult(lo, hi, recvBufRemaining, multipartListener, processor, rescheduleContext)) {
                            keepGoing = true;
                            break;
                        }

                        hi = lo = recvBuffer;
                        recvBufRemaining = recvBufferSize;
                        continue;
                    } catch (TooFewBytesReceivedException e) {
                        lo = multipartContentParser.getResumePtr();
                        shiftReceiveBufferUnprocessedBytes(lo, (int) (hi - lo));
                        dispatcher.registerChannel(this, IOOperation.READ);
                        break;
                    }
                }

                LOG.debug().$("peer is slow [multipart]").$();
                dispatcher.registerChannel(this, IOOperation.READ);
                break;
            }

            LOG.debug().$("multipart recv [len=").$(n).I$();

            dumpBuffer(hi, n);

            recvBufRemaining -= n;
            hi += n;

            if (recvBufRemaining == 0) {
                try {
                    if (hi - lo > 1) {
                        if (parseMultipartResult(lo, hi, recvBufRemaining, multipartListener, processor, rescheduleContext)) {
                            keepGoing = true;
                            break;
                        }
                    }

                    hi = lo = recvBuffer;
                    recvBufRemaining = recvBufferSize;
                } catch (TooFewBytesReceivedException e) {
                    lo = multipartContentParser.getResumePtr();
                    int unprocessedSize = (int) (hi - lo);
                    shiftReceiveBufferUnprocessedBytes(lo, unprocessedSize);
                    dispatcher.registerChannel(this, IOOperation.READ);
                    break;
                }
            }
        }
        return keepGoing;
    }

    private boolean disconnectHttp(HttpRequestProcessor processor, int disconnectReasonKickedOutAtRecv) {
        processor.onConnectionClosed(this);
        reset();
        dispatcher.disconnect(this, disconnectReasonKickedOutAtRecv);
        return false;
    }

    private void dumpBuffer(long buffer, int size) {
        if (dumpNetworkTraffic && size > 0) {
            StdoutSink.INSTANCE.put('>');
            Net.dump(buffer, size);
        }
    }

    private HttpRequestProcessor getHttpRequestProcessor(HttpRequestProcessorSelector selector) {
        HttpRequestProcessor processor;
        final Utf8Sequence url = headerParser.getUrl();
        processor = selector.select(url);
        if (processor == null) {
            return selector.getDefaultProcessor();
        }
        return processor;
    }

    private boolean handleClientRecv(HttpRequestProcessorSelector selector, RescheduleContext rescheduleContext) {
        boolean busyRecv = true;
        try {
            // this is address of where header ended in our receive buffer
            // we need to being processing request content starting from this address
            long headerEnd = recvBuffer;
            int read = 0;
            final boolean newRequest = headerParser.isIncomplete();
            if (newRequest) {
                while (headerParser.isIncomplete()) {
                    // read headers
                    read = socket.recv(recvBuffer, recvBufferSize);
                    LOG.debug().$("recv [fd=").$(getFd()).$(", count=").$(read).I$();
                    if (read < 0 && !headerParser.onRecvError(read)) {
                        LOG.debug()
                                .$("done [fd=").$(getFd())
                                .$(", errno=").$(nf.errno())
                                .I$();
                        // peer disconnect
                        dispatcher.disconnect(this, DISCONNECT_REASON_PEER_DISCONNECT_AT_HEADER_RECV);
                        return false;
                    }

                    if (read == 0) {
                        // client is not sending anything
                        dispatcher.registerChannel(this, IOOperation.READ);
                        return false;
                    }

                    dumpBuffer(recvBuffer, read);
                    headerEnd = headerParser.parse(recvBuffer, recvBuffer + read, true, false);
                }
            }

            final Utf8Sequence url = headerParser.getUrl();
            if (url == null) {
                throw HttpException.instance("missing URL");
            }
            HttpRequestProcessor processor = getHttpRequestProcessor(selector);
            int contentLength = headerParser.getContentLength();
            final boolean chunked = Utf8s.equalsNcAscii("chunked", headerParser.getHeader(HEADER_TRANSFER_ENCODING));
            final boolean multipartRequest = Utf8s.equalsNcAscii("multipart/form-data", headerParser.getContentType())
                    || Utf8s.equalsNcAscii("multipart/mixed", headerParser.getContentType());
            final boolean multipartProcessor = processor instanceof HttpMultipartContentListener;

            if (configuration.allowDeflateBeforeSend() && Utf8s.containsAscii(headerParser.getHeader(HEADER_CONTENT_ACCEPT_ENCODING), "gzip")) {
                responseSink.setDeflateBeforeSend(true);
            }

            try {
                if (newRequest && processor.requiresAuthentication() && !configureSecurityContext()) {
                    return rejectUnauthenticatedRequest();
                }

                if (newRequest && configuration.areCookiesEnabled()) {
                    if (!processor.processCookies(this, securityContext)) {
                        return false;
                    }
                }

                try {
                    securityContext.checkEntityEnabled();
                } catch (CairoException e) {
                    return rejectForbiddenRequest(e.getFlyweightMessage());
                }

                if (chunked) {
                    if (multipartProcessor) {
                        busyRecv = consumeChunked(processor, headerEnd, read, newRequest);
                    } else {
                        // bad request - regular request for processor that expects multipart
                        busyRecv = rejectRequest("Bad request. Chunked requests are not supported by the handler.");
                    }
                } else if (multipartRequest && !multipartProcessor) {
                    // bad request - multipart request for processor that doesn't expect multipart
                    busyRecv = rejectRequest("Bad request. Non-multipart GET expected.");
                } else if (multipartProcessor && multipartRequest) {
                    busyRecv = consumeMultipart(socket, processor, headerEnd, read, newRequest, rescheduleContext);
                } else if (contentLength > -1 && multipartProcessor) {
                    busyRecv = consumeContent(contentLength, socket, processor, headerEnd, read, newRequest);
                } else if (multipartProcessor) {
                    // bad request - regular request for processor that expects multipart
                    busyRecv = rejectRequest("Bad request. Multipart POST expected.");
                } else {
                    // Do not expect any more bytes to be sent to us before
                    // we respond back to client. We will disconnect the client when
                    // they abuse protocol. In addition, we will not call processor
                    // if client has disconnected before we had a chance to reply.
                    read = socket.recv(recvBuffer, 1);

                    if (read != 0) {
                        dumpBuffer(recvBuffer, read);
                        LOG.info().$("disconnect after request [fd=").$(getFd()).$(", read=").$(read).I$();
                        int reason = read > 0 ? DISCONNECT_REASON_KICKED_OUT_AT_EXTRA_BYTES : DISCONNECT_REASON_PEER_DISCONNECT_AT_RECV;
                        dispatcher.disconnect(this, reason);
                        busyRecv = false;
                    } else {
                        processor.onHeadersReady(this);
                        LOG.debug().$("good [fd=").$(getFd()).I$();
                        processor.onRequestComplete(this);
                        resumeProcessor = null;
                        reset();
                    }
                }
            } catch (RetryOperationException e) {
                pendingRetry = true;
                scheduleRetry(processor, rescheduleContext);
                busyRecv = false;
            } catch (PeerDisconnectedException e) {
                dispatcher.disconnect(this, DISCONNECT_REASON_PEER_DISCONNECT_AT_RECV);
                processor.onConnectionClosed(this);
                busyRecv = false;
            } catch (ServerDisconnectException e) {
                LOG.info().$("kicked out [fd=").$(getFd()).I$();
                dispatcher.disconnect(this, DISCONNECT_REASON_KICKED_OUT_AT_RECV);
                processor.onConnectionClosed(this);
                busyRecv = false;
            } catch (PeerIsSlowToReadException e) {
                LOG.debug().$("peer is slow reader [two]").$();
                // it is important to assign resume processor before we fire
                // event off to dispatcher
                processor.parkRequest(this, false);
                resumeProcessor = processor;
                dispatcher.registerChannel(this, IOOperation.WRITE);
                busyRecv = false;
            } catch (QueryPausedException e) {
                LOG.debug().$("partition is in cold storage").$();
                // it is important to assign resume processor before we fire
                // event off to dispatcher
                processor.parkRequest(this, true);
                resumeProcessor = processor;
                suspendEvent = e.getEvent();
                dispatcher.registerChannel(this, IOOperation.WRITE);
                busyRecv = false;
            }
        } catch (HttpException e) {
            // this is HTTP protocol violation, which means we failed to parse protocol text
            // we
            LOG.error().$("http error [fd=").$(getFd()).$(", e=`").$(e.getFlyweightMessage()).$("`]").$();
            sendBadRequestError(e.getFlyweightMessage());
            socket.shutdown(SHUT_WR);
            dispatcher.disconnect(this, DISCONNECT_REASON_PROTOCOL_VIOLATION);
            busyRecv = false;
        } catch (Throwable e) {
            LOG.error().$("internal error [fd=").$(getFd()).$(", e=`").$(e).$("`]").$();
            dispatcher.disconnect(this, DISCONNECT_REASON_SERVER_ERROR);
            busyRecv = false;
        }
        return busyRecv;
    }

    private boolean handleClientSend() {
        if (resumeProcessor != null) {
            try {
                resumeProcessor.resumeSend(this);
                reset();
                return true;
            } catch (PeerIsSlowToReadException ignore) {
                resumeProcessor.parkRequest(this, false);
                LOG.debug().$("peer is slow reader").$();
                dispatcher.registerChannel(this, IOOperation.WRITE);
            } catch (QueryPausedException e) {
                resumeProcessor.parkRequest(this, true);
                suspendEvent = e.getEvent();
                LOG.debug().$("partition is in cold storage").$();
                dispatcher.registerChannel(this, IOOperation.WRITE);
            } catch (PeerDisconnectedException ignore) {
                dispatcher.disconnect(this, DISCONNECT_REASON_PEER_DISCONNECT_AT_SEND);
            } catch (ServerDisconnectException ignore) {
                LOG.info().$("kicked out [fd=").$(getFd()).I$();
                dispatcher.disconnect(this, DISCONNECT_REASON_KICKED_OUT_AT_SEND);
            }
        } else {
            LOG.error().$("spurious write request [fd=").$(getFd()).I$();
        }
        return false;
    }

    private boolean parseMultipartResult(
            long lo,
            long hi,
            int recvBufRemaining,
            HttpMultipartContentListener multipartListener,
            HttpRequestProcessor processor,
            RescheduleContext rescheduleContext
    ) throws PeerDisconnectedException, PeerIsSlowToReadException, ServerDisconnectException, QueryPausedException, TooFewBytesReceivedException, NotEnoughLinesException {
        boolean parseResult;
        try {
            parseResult = multipartContentParser.parse(lo, hi, multipartListener);
        } catch (RetryOperationException e) {
            this.multipartParserState.saveBufferState(multipartContentParser.getResumePtr(), hi, recvBufRemaining);
            throw e;
        }

        if (parseResult) {
            // request is complete
            completeRequest(processor, rescheduleContext);
            return true;
        }
        return false;
    }

    private boolean rejectForbiddenRequest(CharSequence userMessage) throws PeerDisconnectedException, PeerIsSlowToReadException {
        return rejectRequest(HTTP_FORBIDDEN, userMessage, null, null);
    }

    private boolean rejectRequest(CharSequence userMessage) throws PeerDisconnectedException, PeerIsSlowToReadException {
        return rejectRequest(HTTP_NOT_FOUND, userMessage, null, null);
    }

    private boolean rejectUnauthenticatedRequest() throws PeerDisconnectedException, PeerIsSlowToReadException {
        reset();
        LOG.error().$("rejecting unauthenticated request [fd=").$(getFd()).I$();
        simpleResponse().sendStatusWithHeader(HTTP_UNAUTHORIZED, "WWW-Authenticate: Basic realm=\"questdb\", charset=\"UTF-8\"");
        dispatcher.registerChannel(this, IOOperation.READ);
        return false;
    }

    private void retryFailed(HttpRequestProcessor processor, HttpException e) {
        pendingRetry = false;
        try {
            LOG.info()
                    .$("failed query result cannot be delivered. Kicked out [fd=").$(getFd())
                    .$(", error=").$(e.getFlyweightMessage())
                    .I$();
            processor.notifyRetryFailed(this, e);
            dispatcher.disconnect(this, DISCONNECT_REASON_RETRY_FAILED);
        } finally {
            reset();
        }
    }

    private void sendBadRequestError(CharSequence clientDiagnosticMessage) {
        HttpChunkedResponseSocket skt = getChunkedResponseSocket();
        try {
            skt.status(400, CONTENT_TYPE_TEXT);
            skt.sendHeader();
            skt.encodeUtf8(clientDiagnosticMessage);
            skt.sendChunk(true);
        } catch (Throwable e) {
            LOG.error().$("could not send error response [fd=").$(socket.getFd()).I$();
        }
    }

    private void shiftReceiveBufferUnprocessedBytes(long start, int receivedBytes) {
        // Shift to start
        this.receivedBytes = receivedBytes;
        Vect.memmove(recvBuffer, start, receivedBytes);
        LOG.debug().$("peer is slow, waiting for bigger part to parse [multipart]").$();
    }
}<|MERGE_RESOLUTION|>--- conflicted
+++ resolved
@@ -44,16 +44,12 @@
 import org.jetbrains.annotations.NotNull;
 import org.jetbrains.annotations.TestOnly;
 
-<<<<<<< HEAD
+import static io.questdb.cutlass.http.HttpConstants.HEADER_CONTENT_ACCEPT_ENCODING;
+import static io.questdb.cutlass.http.HttpConstants.HEADER_TRANSFER_ENCODING;
 import static io.questdb.cutlass.http.processors.TextImportProcessor.CONTENT_TYPE_TEXT;
 import static io.questdb.network.IODispatcher.*;
 import static io.questdb.network.Net.SHUT_WR;
-=======
-import static io.questdb.cutlass.http.HttpConstants.HEADER_CONTENT_ACCEPT_ENCODING;
-import static io.questdb.cutlass.http.HttpConstants.HEADER_TRANSFER_ENCODING;
-import static io.questdb.network.IODispatcher.*;
 import static java.net.HttpURLConnection.*;
->>>>>>> 39abc30b
 
 public class HttpConnectionContext extends IOContext<HttpConnectionContext> implements Locality, Retry {
     private static final Log LOG = LogFactory.getLog(HttpConnectionContext.class);
@@ -976,7 +972,7 @@
         try {
             skt.status(400, CONTENT_TYPE_TEXT);
             skt.sendHeader();
-            skt.encodeUtf8(clientDiagnosticMessage);
+            skt.put(clientDiagnosticMessage);
             skt.sendChunk(true);
         } catch (Throwable e) {
             LOG.error().$("could not send error response [fd=").$(socket.getFd()).I$();
