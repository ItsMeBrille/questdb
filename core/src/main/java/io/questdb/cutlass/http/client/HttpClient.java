/*******************************************************************************
 *     ___                  _   ____  ____
 *    / _ \ _   _  ___  ___| |_|  _ \| __ )
 *   | | | | | | |/ _ \/ __| __| | | |  _ \
 *   | |_| | |_| |  __/\__ \ |_| |_| | |_) |
 *    \__\_\\__,_|\___||___/\__|____/|____/
 *
 *  Copyright (c) 2014-2019 Appsicle
 *  Copyright (c) 2019-2024 QuestDB
 *
 *  Licensed under the Apache License, Version 2.0 (the "License");
 *  you may not use this file except in compliance with the License.
 *  You may obtain a copy of the License at
 *
 *  http://www.apache.org/licenses/LICENSE-2.0
 *
 *  Unless required by applicable law or agreed to in writing, software
 *  distributed under the License is distributed on an "AS IS" BASIS,
 *  WITHOUT WARRANTIES OR CONDITIONS OF ANY KIND, either express or implied.
 *  See the License for the specific language governing permissions and
 *  limitations under the License.
 *
 ******************************************************************************/

package io.questdb.cutlass.http.client;

import io.questdb.HttpClientConfiguration;
import io.questdb.cutlass.http.HttpHeaderParser;
import io.questdb.log.Log;
import io.questdb.log.LogFactory;
import io.questdb.network.IOOperation;
import io.questdb.network.NetworkFacade;
import io.questdb.network.Socket;
import io.questdb.network.SocketFactory;
import io.questdb.std.BinarySequence;
import io.questdb.std.Chars;
import io.questdb.std.MemoryTag;
import io.questdb.std.Misc;
import io.questdb.std.Mutable;
import io.questdb.std.Numbers;
import io.questdb.std.ObjectPool;
import io.questdb.std.QuietCloseable;
import io.questdb.std.Unsafe;
import io.questdb.std.Vect;
import io.questdb.std.str.DirectUtf8String;
import io.questdb.std.str.Utf8Sequence;
import io.questdb.std.str.Utf8Sink;
import io.questdb.std.str.Utf8StringSink;
import io.questdb.std.str.Utf8s;
import org.jetbrains.annotations.NotNull;
import org.jetbrains.annotations.Nullable;
import org.jetbrains.annotations.TestOnly;

import java.net.HttpURLConnection;

import static io.questdb.cutlass.http.HttpConstants.*;
import static java.util.concurrent.TimeUnit.NANOSECONDS;

public abstract class HttpClient implements QuietCloseable {
    private static final String HEADER_CONTENT_LENGTH = "Content-Length: ";
    private static final String HTTP_NO_CONTENT = String.valueOf(HttpURLConnection.HTTP_NO_CONTENT);
    private static final Log LOG = LogFactory.getLog(HttpClient.class);
    protected final NetworkFacade nf;
    protected final Socket socket;
    private final HttpClientCookieHandler cookieHandler;
    private final ObjectPool<DirectUtf8String> csPool = new ObjectPool<>(DirectUtf8String.FACTORY, 64);
    private final int defaultTimeout;
    private final boolean fixBrokenConnection;
    private final int maxBufferSize;
    private final Request request = new Request();
    private final ResponseHeaders responseHeaders;
    private final int responseParserBufSize;
    private long bufLo;
    private int bufferSize;
    private long contentStart = -1;
    private CharSequence host;
    private int port;
    private long ptr = bufLo;
    private long responseParserBufLo;

    public HttpClient(HttpClientConfiguration configuration, SocketFactory socketFactory) {
        this.nf = configuration.getNetworkFacade();
        this.socket = socketFactory.newInstance(nf, LOG);
        this.defaultTimeout = configuration.getTimeout();
        this.cookieHandler = configuration.getCookieHandlerFactory().getInstance();
        this.bufferSize = configuration.getInitialRequestBufferSize();
        this.maxBufferSize = configuration.getMaximumRequestBufferSize();
        this.responseParserBufSize = configuration.getResponseBufferSize();
        this.fixBrokenConnection = configuration.fixBrokenConnection();
        this.bufLo = Unsafe.malloc(bufferSize, MemoryTag.NATIVE_DEFAULT);
        this.responseParserBufLo = Unsafe.malloc(responseParserBufSize, MemoryTag.NATIVE_DEFAULT);
        this.responseHeaders = new ResponseHeaders(responseParserBufLo, responseParserBufSize, defaultTimeout, 4096, csPool);
    }

    @Override
    public void close() {
        disconnect();
        if (bufLo != 0) {
            Unsafe.free(bufLo, bufferSize, MemoryTag.NATIVE_DEFAULT);
            bufLo = 0;
            assert responseParserBufLo != 0;
            Unsafe.free(responseParserBufLo, responseParserBufSize, MemoryTag.NATIVE_DEFAULT);
            responseParserBufLo = 0;
        }
        responseHeaders.free();
    }

    public void disconnect() {
        Misc.free(socket);
    }

    @TestOnly
<<<<<<< HEAD
    public String getDebugBuffer() {
        DirectUtf8String s = new DirectUtf8String();
        s.of(bufLo, ptr);
        return Utf8s.toString(s).replace('\0', '␀');
=======
    public ResponseHeaders getResponseHeaders() {
        return responseHeaders;
>>>>>>> ecb40e3b
    }

    public Request newRequest(CharSequence host, int port) {
        if (!Chars.equalsNc(host, this.host) || port != this.port) {
            // Can't reuse the existing connection, if any.
            socket.close();
        }
        this.host = host;
        this.port = port;
        ptr = bufLo;
        contentStart = -1;
        request.contentLengthHeaderReserved = 0;
        request.state = Request.STATE_REQUEST;
        return request;
    }

    private void checkCapacity(long capacity) {
        long usedBytes = ptr - bufLo;
        final long requiredSize = usedBytes + capacity;
        if (requiredSize > bufferSize) {
            growBuffer(requiredSize);
        }
    }

    private int dieIfNegative(int byteCount) {
        if (byteCount < 0) {
            throw new HttpClientException("peer disconnect [errno=").errno(nf.errno()).put(']');
        }
        return byteCount;
    }

    private int dieIfNotPositive(int byteCount) {
        if (byteCount < 0) {
            throw new HttpClientException("peer disconnect [errno=").errno(nf.errno()).put(']');
        }
        if (byteCount == 0) {
            throw new HttpClientException("timed out [errno=").errno(nf.errno()).put(']');
        }
        return byteCount;
    }

    private void growBuffer(long requiredSize) {
        if (requiredSize > maxBufferSize) {
            throw new HttpClientException("maximum buffer size exceeded [maxBufferSize=").put(maxBufferSize).put(", requiredSize=").put(requiredSize).put(']');
        }
        long newBufferSize = Math.min(Numbers.ceilPow2((int) requiredSize), maxBufferSize);
        long newBufLo = Unsafe.realloc(bufLo, bufferSize, newBufferSize, MemoryTag.NATIVE_DEFAULT);

        long offset = newBufLo - bufLo;

        ptr += offset;
        bufLo = newBufLo;
        bufferSize = (int) newBufferSize;
        if (contentStart > -1) {
            contentStart += offset;
        }
    }

    private int recvOrDie(long lo, int len, int timeout) {
        long startTimeNanos = System.nanoTime();
        int n = dieIfNegative(socket.recv(lo, len));

        if (n == 0) {
            ioWait(remainingTime(timeout, startTimeNanos), IOOperation.READ);
            n = dieIfNegative(socket.recv(lo, len));
        }
        return n;
    }

    private int recvOrDie(long addr, int timeout) {
        return recvOrDie(addr, (int) (responseParserBufSize - (addr - responseParserBufLo)), timeout);
    }

    private int remainingTime(int timeoutMillis, long startTimeNanos) {
        timeoutMillis -= (int) NANOSECONDS.toMillis(System.nanoTime() - startTimeNanos);
        if (timeoutMillis <= 0) {
            throw new HttpClientException("timed out [errno=").errno(nf.errno()).put(']');
        }
        return timeoutMillis;
    }

    private int sendOrDie(long lo, int len, int timeoutMillis) {
        long startTimeNanos = System.nanoTime();
        ioWait(timeoutMillis, IOOperation.WRITE);
        int n = dieIfNotPositive(socket.send(lo, len));
        while (socket.wantsTlsWrite()) {
            timeoutMillis = remainingTime(timeoutMillis, startTimeNanos);
            ioWait(timeoutMillis, IOOperation.WRITE);
            dieIfNegative(socket.tlsIO(Socket.WRITE_FLAG));
        }
        return n;
    }

    protected void dieWaiting(int n) {
        if (n == 1) {
            return;
        }

        if (n == 0) {
            throw new HttpClientException("timed out [errno=").put(nf.errno()).put(']');
        }

        throw new HttpClientException("queue error [errno=").put(nf.errno()).put(']');
    }

    protected abstract void ioWait(int timeout, int op);

    protected abstract void setupIoWait();

    private static class BinarySequenceAdapter implements BinarySequence, Mutable {
        private final Utf8StringSink baseSink = new Utf8StringSink();

        @Override
        public byte byteAt(long index) {
            return baseSink.byteAt((int) index);
        }

        @Override
        public void clear() {
            baseSink.clear();
        }

        @Override
        public long length() {
            return baseSink.size();
        }

        BinarySequenceAdapter colon() {
            baseSink.putAscii(':');
            return this;
        }

        BinarySequenceAdapter put(CharSequence value) {
            baseSink.put(value);
            return this;
        }
    }

    private class ChunkedResponseImpl extends AbstractChunkedResponse {
        public ChunkedResponseImpl(long bufLo, long bufHi, int defaultTimeout) {
            super(bufLo, bufHi, defaultTimeout);
        }

        @Override
        protected int recvOrDie(long bufLo, long bufHi, int timeout) {
            return HttpClient.this.recvOrDie(bufLo, timeout);
        }
    }

    public class Request implements Utf8Sink {
        private static final int STATE_CONTENT = 5;
        private static final int STATE_HEADER = 4;
        private static final int STATE_QUERY = 3;
        private static final int STATE_REQUEST = 0;
        private static final int STATE_URL = 1;
        private static final int STATE_URL_DONE = 2;
        private BinarySequenceAdapter binarySequenceAdapter;
        private int contentLengthHeaderReserved = 0;
        private int state;
        private boolean urlEncode = false;

        public Request DELETE() {
            assert state == STATE_REQUEST;
            state = STATE_URL;
            return put("DELETE ");
        }

        public Request GET() {
            assert state == STATE_REQUEST;
            state = STATE_URL;
            return put("GET ");
        }

        public Request POST() {
            assert state == STATE_REQUEST;
            state = STATE_URL;
            return put("POST ");
        }

        public Request PUT() {
            assert state == STATE_REQUEST;
            state = STATE_URL;
            return put("PUT ");
        }

        public Request authBasic(CharSequence username, CharSequence password) {
            beforeHeader();
            putAsciiInternal("Authorization: Basic ");
            if (binarySequenceAdapter == null) {
                binarySequenceAdapter = new BinarySequenceAdapter();
            }
            binarySequenceAdapter.clear();
            binarySequenceAdapter.put(username).colon().put(password);
            Chars.base64Encode(binarySequenceAdapter, (int) binarySequenceAdapter.length(), this);
            eol();
            if (cookieHandler != null) {
                cookieHandler.setCookies(this, username);
            }
            return this;
        }

        public Request authToken(CharSequence username, CharSequence token) {
            beforeHeader();
            putAsciiInternal("Authorization: Bearer ");
            putAsciiInternal(token);
            eol();
            if (cookieHandler != null) {
                cookieHandler.setCookies(this, username);
            }
            return this;
        }

        public int getContentLength() {
            if (contentStart > -1) {
                return (int) (ptr - contentStart);
            } else {
                return 0;
            }
        }

        public Request header(CharSequence name, CharSequence value) {
            beforeHeader();
            put(name).putAsciiInternal(": ").put(value);
            return eol();
        }

        @Override
        public Request put(@Nullable Utf8Sequence us) {
            if (us != null) {
                int size = us.size();
                checkCapacity(size);
                Utf8s.strCpy(us, size, ptr);
                ptr += size;
            }
            return this;
        }

        @Override
        public Request put(byte b) {
            checkCapacity(1);
            Unsafe.getUnsafe().putByte(ptr, b);
            ptr++;
            return this;
        }

        @Override
        public Request put(@Nullable CharSequence cs) {
            Utf8Sink.super.put(cs);
            return this;
        }

        @Override
        public Request put(char c) {
            Utf8Sink.super.put(c);
            return this;
        }

        @Override
        public Request putAscii(char c) {
            if (urlEncode) {
                putUrlEncoded(c);
            } else {
                putAsciiInternal(c);
            }
            return this;
        }

        @Override
        public Request putAscii(@Nullable CharSequence cs) {
            Utf8Sink.super.putAscii(cs);
            return this;
        }

        @Override
        public Request putAsciiQuoted(@NotNull CharSequence cs) {
            putAsciiInternal('\"').putAscii(cs).putAsciiInternal('\"');
            return this;
        }

        @Override
        public Request putNonAscii(long lo, long hi) {
            final long size = hi - lo;
            checkCapacity(size);
            Vect.memcpy(ptr, lo, size);
            ptr += size;
            return this;
        }

        @Override
        public Request putQuoted(@NotNull CharSequence cs) {
            putAsciiInternal('\"').put(cs).putAsciiInternal('\"');
            return this;
        }

        public Request query(CharSequence name, CharSequence value) {
            assert state == STATE_URL_DONE || state == STATE_QUERY;
            if (state == STATE_URL_DONE) {
                putAsciiInternal('?');
            } else {
                putAsciiInternal('&');
            }
            state = STATE_QUERY;
            urlEncode = true;
            try {
                put(name).putAsciiInternal('=').put(value);
            } finally {
                urlEncode = false;
            }
            return this;
        }

        public ResponseHeaders send() {
            return send(defaultTimeout);
        }

        public ResponseHeaders send(int timeout) {
            assert state == STATE_URL_DONE || state == STATE_QUERY || state == STATE_HEADER || state == STATE_CONTENT;
            if (socket == null || socket.isClosed()) {
                connect(host, port);
            } else if (fixBrokenConnection && nf.testConnection(socket.getFd(), responseParserBufLo, 1)) {
                socket.close();
                connect(host, port);
            }

            if (state == STATE_URL_DONE || state == STATE_QUERY) {
                putAsciiInternal(" HTTP/1.1").putEOL();
                putAsciiInternal("Host: ").put(host).putAscii(':').put(port).putEOL();
            }

            if (contentStart > -1) {
                assert state == STATE_CONTENT;
                sendHeaderAndContent(Integer.MAX_VALUE, timeout);
            } else {
                eol();
                doSend(bufLo, ptr, timeout);
            }
            responseHeaders.clear();
            return responseHeaders;
        }

        public void sendPartialContent(int maxContentLen, int timeout) {
            if (state != STATE_CONTENT || contentStart == -1) {
                throw new IllegalStateException("No content to send");
            }
            if (socket == null || socket.isClosed()) {
                connect(host, port);
            }

            sendHeaderAndContent(maxContentLen, timeout);
        }

        public Request setCookie(CharSequence name, CharSequence value) {
            beforeHeader();
            put(HEADER_COOKIE).putAscii(": ").put(name);
            if (value != null) {
                putAscii(COOKIE_VALUE_SEPARATOR).put(value);
            }
            eol();
            return this;
        }

        public void trimContentToLen(int contentLen) {
            ptr = contentStart + contentLen;
        }

        public Request url(CharSequence url) {
            assert state == STATE_URL;
            state = STATE_URL_DONE;
            return put(url);
        }

        public Request withChunkedContent() {
            beforeHeader();

            header("Transfer-Encoding", "chunked");
            putEOL();

            contentLengthHeaderReserved = 0;
            contentStart = ptr;
            state = STATE_CONTENT;
            return this;
        }

        public Request withContent() {
            beforeHeader();

            putAscii(HEADER_CONTENT_LENGTH);
            contentLengthHeaderReserved = ((int) Math.log10(maxBufferSize) + 2) + 4; // length + 2 x EOL
            checkCapacity(contentLengthHeaderReserved);
            ptr += contentLengthHeaderReserved;
            contentStart = ptr;
            state = STATE_CONTENT;
            return this;
        }

        private void beforeHeader() {
            assert state == STATE_QUERY || state == STATE_URL_DONE || state == STATE_HEADER;
            switch (state) {
                case STATE_QUERY:
                case STATE_URL_DONE:
                    put(" HTTP/1.1").eol();
                    putAscii("Host").putAscii(": ").put(host).put(':').put(port).putEOL();
                    state = STATE_HEADER;
                    break;
                case STATE_HEADER:
                    break;
                default:
                    eol();
                    break;
            }
        }

        private void connect(CharSequence host, int port) {
            long fd = nf.socketTcp(true);
            if (fd < 0) {
                throw new HttpClientException("could not allocate a file descriptor").errno(nf.errno());
            }
            socket.of(fd);

            nf.configureKeepAlive(fd);
            long addrInfo = nf.getAddrInfo(host, port);
            if (addrInfo == -1) {
                disconnect();
                throw new HttpClientException("could not resolve host ").put("[host=").put(host).put("]");
            }

            if (nf.connectAddrInfo(fd, addrInfo) != 0) {
                int errno = nf.errno();
                nf.freeAddrInfo(addrInfo);
                disconnect();
                throw new HttpClientException("could not connect to host ").put("[host=").put(host).put(", port=").put(port).put(", errno=").put(errno).put(']');
            }
            nf.freeAddrInfo(addrInfo);

            if (nf.configureNonBlocking(fd) < 0) {
                int errno = nf.errno();
                disconnect();
                throw new HttpClientException("could not configure socket to be non-blocking [fd=").put(fd).put(", errno=").put(errno).put(']');
            }

            if (socket.supportsTls()) {
                if (socket.startTlsSession(host) < 0) {
                    int errno = nf.errno();
                    disconnect();
                    throw new HttpClientException("could not start TLS session [fd=").put(fd).put(", errno=").put(errno).put(']');
                }
            }
            setupIoWait();
        }

        private void doSend(long lo, long hi, int timeoutMillis) {
            int len = (int) (hi - lo);
            if (len > 0) {
                long p = lo;
                do {
                    final int sent = sendOrDie(p, len, timeoutMillis);
                    if (sent > 0) {
                        p += sent;
                        len -= sent;
                    }
                } while (len > 0);
            }
        }

        private Request eol() {
            putEOL();
            return this;
        }

        private Request putAsciiInternal(char c) {
            Utf8Sink.super.putAscii(c);
            return this;
        }

        private Request putAsciiInternal(@Nullable CharSequence cs) {
            if (cs != null) {
                int l = cs.length();
                for (int i = 0; i < l; i++) {
                    Utf8Sink.super.putAscii(cs.charAt(i));
                }
            }
            return this;
        }

        private void putUrlEncoded(char c) {
            switch (c) {
                case ' ':
                    putAsciiInternal("%20");
                    break;
                case '!':
                    putAsciiInternal("%21");
                    break;
                case '"':
                    putAsciiInternal("%22");
                    break;
                case '#':
                    putAsciiInternal("%23");
                    break;
                case '$':
                    putAsciiInternal("%24");
                    break;
                case '%':
                    putAsciiInternal("%25");
                    break;
                case '&':
                    putAsciiInternal("%26");
                    break;
                case '\'':
                    putAsciiInternal("%27");
                    break;
                case '(':
                    putAsciiInternal("%28");
                    break;
                case ')':
                    putAsciiInternal("%29");
                    break;
                case '*':
                    putAsciiInternal("%2A");
                    break;
                case '+':
                    putAsciiInternal("%2B");
                    break;
                case ',':
                    putAsciiInternal("%2C");
                    break;
                case '-':
                    putAsciiInternal("%2D");
                    break;
                case '.':
                    putAsciiInternal("%2E");
                    break;
                case '/':
                    putAsciiInternal("%2F");
                    break;
                case ':':
                    putAsciiInternal("%3A");
                    break;
                case ';':
                    putAsciiInternal("%3B");
                    break;
                case '<':
                    putAsciiInternal("%3C");
                    break;
                case '=':
                    putAsciiInternal("%3D");
                    break;
                case '>':
                    putAsciiInternal("%3E");
                    break;
                case '?':
                    putAsciiInternal("%3F");
                    break;
                case '@':
                    putAsciiInternal("%40");
                    break;
                case '[':
                    putAsciiInternal("%5B");
                    break;
                case '\\':
                    putAsciiInternal("%5C");
                    break;
                case ']':
                    putAsciiInternal("%5D");
                    break;
                case '^':
                    putAsciiInternal("%5E");
                    break;
                case '_':
                    putAsciiInternal("%5F");
                    break;
                case '`':
                    putAsciiInternal("%60");
                    break;
                case '{':
                    putAsciiInternal("%7B");
                    break;
                case '|':
                    putAsciiInternal("%7C");
                    break;
                case '}':
                    putAsciiInternal("%7D");
                    break;
                default:
                    // there are symbols to escape, but those we do not tend to use at all
                    // https://www.w3schools.com/tags/ref_urlencode.ASP
                    putAsciiInternal(c);
                    break;
            }
        }

        private void sendHeaderAndContent(int maxContentLen, int timeout) {
            final int contentLength = (int) (ptr - contentStart);

            // Add content bytes into the header.
            final long hi = ptr;
            final long headerHi;
            if (contentLengthHeaderReserved > 0) {
                ptr = contentStart - contentLengthHeaderReserved;
                put(contentLength);
                eol();
                eol();
                headerHi = ptr;
                assert headerHi < contentStart;
                ptr = hi;
            } else {
                headerHi = contentStart;
            }

            // Send header.
            doSend(bufLo, headerHi, timeout);

            // Send content.
            doSend(contentStart, contentStart + Math.min(hi - contentStart, maxContentLen), timeout);
        }
    }

    public class ResponseHeaders extends HttpHeaderParser {
        private final ChunkedResponseImpl chunkedResponse;
        private final int defaultTimeout;
        private final ResponseImpl response;

        public ResponseHeaders(long respParserBufLo, int respParserBufSize, int defaultTimeout, int headerBufSize, ObjectPool<DirectUtf8String> pool) {
            super(headerBufSize, pool);
            this.defaultTimeout = defaultTimeout;
            this.response = new ResponseImpl(respParserBufLo, respParserBufLo + respParserBufSize, defaultTimeout);
            this.chunkedResponse = new ChunkedResponseImpl(respParserBufLo, respParserBufLo + respParserBufSize, defaultTimeout);
        }

        public void await() {
            await(defaultTimeout);
        }

        public void await(int timeout) {
            int totalBytesReceived = 0;
            long unprocessedLo = responseParserBufLo;
            while (isIncomplete()) {
                final int len = recvOrDie(responseParserBufLo + totalBytesReceived, timeout);
                if (len > 0) {
                    totalBytesReceived += len;
                    unprocessedLo = parse(unprocessedLo, responseParserBufLo + totalBytesReceived, false, true);
                    if (!isIncomplete()) {
                        if (isChunked()) {
                            chunkedResponse.begin(unprocessedLo, responseParserBufLo + totalBytesReceived);
                        } else {
                            long contentLength = getContentLength();
                            if (contentLength > bufferSize) {
                                throw new HttpClientException("insufficient http client buffer size: " + contentLength);
                            }
                            response.begin(unprocessedLo, responseParserBufLo + totalBytesReceived, contentLength);
                        }
                        final Utf8Sequence statusCode = getStatusCode();
                        if (statusCode != null && Utf8s.equalsNcAscii(HTTP_NO_CONTENT, getStatusCode())) {
                            incomplete = false;
                        }
                    }
                }
            }

            if (cookieHandler != null) {
                cookieHandler.processCookies(this);
            }
        }

        @Override
        public void clear() {
            super.clear();
            csPool.clear();
        }

        // Note: we don't free parser memory here.
        // Instead, the client does it when it's closed by calling free() method.
        @Override
        public void close() {
            disconnect();
            clear();
        }

        public Response getResponse() {
            if (isChunked()) {
                return chunkedResponse;
            }
            return response;
        }

        public boolean isChunked() {
            if (isIncomplete()) {
                throw new HttpClientException("http response headers not yet received");
            }
            return Utf8s.equalsNcAscii("chunked", getHeader(HEADER_TRANSFER_ENCODING));
        }

        private void free() {
            super.close();
        }
    }

    private class ResponseImpl extends AbstractResponse {
        public ResponseImpl(long bufLo, long bufHi, int defaultTimeout) {
            super(bufLo, bufHi, defaultTimeout);
        }

        @Override
        protected int recvOrDie(long bufLo, long bufHi, int timeout) {
            return HttpClient.this.recvOrDie(bufLo, timeout);
        }
    }
}<|MERGE_RESOLUTION|>--- conflicted
+++ resolved
@@ -110,15 +110,15 @@
     }
 
     @TestOnly
-<<<<<<< HEAD
+    public ResponseHeaders getResponseHeaders() {
+        return responseHeaders;
+    }
+
+    @TestOnly
     public String getDebugBuffer() {
         DirectUtf8String s = new DirectUtf8String();
         s.of(bufLo, ptr);
         return Utf8s.toString(s).replace('\0', '␀');
-=======
-    public ResponseHeaders getResponseHeaders() {
-        return responseHeaders;
->>>>>>> ecb40e3b
     }
 
     public Request newRequest(CharSequence host, int port) {
